---
name: "CI"
concurrency:  # Cancel any existing runs of this workflow for this same PR
  group: "${{ github.workflow }}-${{ github.ref }}"
  cancel-in-progress: true
on: # yamllint disable-line rule:truthy rule:comments
  push:
    branches:
      - "main"
      - "develop"
    tags:
      - "v*"
  pull_request: ~

env:
  PLUGIN_NAME: "nautobot-plugin-device-onboarding"

jobs:
  black:
    runs-on: "ubuntu-20.04"
    env:
      INVOKE_NAUTOBOT_DEVICE_ONBOARDING_LOCAL: "True"
    steps:
      - name: "Check out repository code"
        uses: "actions/checkout@v2"
      - name: "Setup environment"
        uses: "networktocode/gh-action-setup-poetry-environment@v4"
      - name: "Linting: black"
        run: "poetry run invoke black"
  bandit:
    runs-on: "ubuntu-20.04"
    env:
      INVOKE_NAUTOBOT_DEVICE_ONBOARDING_LOCAL: "True"
    steps:
      - name: "Check out repository code"
        uses: "actions/checkout@v2"
      - name: "Setup environment"
        uses: "networktocode/gh-action-setup-poetry-environment@v4"
      - name: "Linting: bandit"
        run: "poetry run invoke bandit"
  pydocstyle:
    runs-on: "ubuntu-20.04"
    env:
      INVOKE_NAUTOBOT_DEVICE_ONBOARDING_LOCAL: "True"
    steps:
      - name: "Check out repository code"
        uses: "actions/checkout@v2"
      - name: "Setup environment"
        uses: "networktocode/gh-action-setup-poetry-environment@v4"
      - name: "Linting: pydocstyle"
        run: "poetry run invoke pydocstyle"
  flake8:
    runs-on: "ubuntu-20.04"
    env:
      INVOKE_NAUTOBOT_DEVICE_ONBOARDING_LOCAL: "True"
    steps:
      - name: "Check out repository code"
        uses: "actions/checkout@v2"
      - name: "Setup environment"
        uses: "networktocode/gh-action-setup-poetry-environment@v4"
      - name: "Linting: flake8"
        run: "poetry run invoke flake8"
  yamllint:
    runs-on: "ubuntu-20.04"
    env:
      INVOKE_NAUTOBOT_DEVICE_ONBOARDING_LOCAL: "True"
    steps:
      - name: "Check out repository code"
        uses: "actions/checkout@v2"
      - name: "Setup environment"
        uses: "networktocode/gh-action-setup-poetry-environment@v4"
      - name: "Linting: yamllint"
        run: "poetry run invoke yamllint"
  pylint:
    needs:
      - "bandit"
      - "pydocstyle"
      - "flake8"
      - "yamllint"
      - "black"
    runs-on: "ubuntu-20.04"
    strategy:
      fail-fast: true
      matrix:
        python-version: ["3.8"]
        nautobot-version: ["1.4.10"]
    env:
      INVOKE_NAUTOBOT_DEVICE_ONBOARDING_PYTHON_VER: "${{ matrix.python-version }}"
      INVOKE_NAUTOBOT_DEVICE_ONBOARDING_NAUTOBOT_VER: "${{ matrix.nautobot-version }}"
    steps:
      - name: "Check out repository code"
        uses: "actions/checkout@v2"
      - name: "Setup environment"
        uses: "networktocode/gh-action-setup-poetry-environment@v4"
      - name: "Set up Docker Buildx"
        id: "buildx"
        uses: "docker/setup-buildx-action@v1"
      - name: "Build"
        uses: "docker/build-push-action@v2"
        with:
          builder: "${{ steps.buildx.outputs.name }}"
          context: "./"
          push: false
          load: true
          tags: "${{ env.PLUGIN_NAME }}/nautobot:${{ matrix.nautobot-version }}-py${{ matrix.python-version }}"
          file: "./development/Dockerfile"
          cache-from: "type=gha,scope=${{ matrix.nautobot-version }}-py${{ matrix.python-version }}"
          cache-to: "type=gha,scope=${{ matrix.nautobot-version }}-py${{ matrix.python-version }}"
          build-args: |
            NAUTOBOT_VER=${{ matrix.nautobot-version }}
            PYTHON_VER=${{ matrix.python-version }}
      - name: "Copy credentials"
        run: "cp development/creds.example.env development/creds.env"
      - name: "Linting: pylint"
        run: "poetry run invoke pylint"
  unittest:
    needs:
      - "pylint"
    strategy:
      fail-fast: true
      matrix:
        python-version: ["3.7", "3.8", "3.9", "3.10"]
        db-backend: ["postgresql"]
        nautobot-version: ["stable"]
        include:
          - python-version: "3.10"
            db-backend: "postgresql"
            nautobot-version: "1.4.10"
<<<<<<< HEAD
          - python-version: "3.7"
            db-backend: "mysql"
            nautobot-version: "1.5.5"
          - python-version: "3.10"
            db-backend: "mysql"
            nautobot-version: "latest"
=======
          # TODO: Enable mysql once https://github.com/nautobot/nautobot-plugin-device-onboarding/pull/80 gets resolved
          # - python-version: "3.7"
          #   db-backend: "mysql"
          #   nautobot-version: "1.4.10"
          # - python-version: "3.10"
          #   db-backend: "mysql"
          #   nautobot-version: "stable"
>>>>>>> 642af403
    runs-on: "ubuntu-20.04"
    env:
      INVOKE_NAUTOBOT_DEVICE_ONBOARDING_PYTHON_VER: "${{ matrix.python-version }}"
      INVOKE_NAUTOBOT_DEVICE_ONBOARDING_NAUTOBOT_VER: "${{ matrix.nautobot-version }}"
    steps:
      - name: "Check out repository code"
        uses: "actions/checkout@v2"
      - name: "Setup environment"
        uses: "networktocode/gh-action-setup-poetry-environment@v4"
      - name: "Set up Docker Buildx"
        id: "buildx"
        uses: "docker/setup-buildx-action@v1"
      - name: "Build"
        uses: "docker/build-push-action@v2"
        with:
          builder: "${{ steps.buildx.outputs.name }}"
          context: "./"
          push: false
          load: true
          tags: "${{ env.PLUGIN_NAME }}/nautobot:${{ matrix.nautobot-version }}-py${{ matrix.python-version }}"
          file: "./development/Dockerfile"
          cache-from: "type=gha,scope=${{ matrix.nautobot-version }}-py${{ matrix.python-version }}"
          cache-to: "type=gha,scope=${{ matrix.nautobot-version }}-py${{ matrix.python-version }}"
          build-args: |
            NAUTOBOT_VER=${{ matrix.nautobot-version }}
            PYTHON_VER=${{ matrix.python-version }}
      - name: "Copy credentials"
        run: "cp development/creds.example.env development/creds.env"
      - name: "Use Mysql invoke settings when needed"
        run: "cp invoke.mysql.yml invoke.yml"
        if: "matrix.db-backend == 'mysql'"
      - name: "Run Tests"
        run: "poetry run invoke unittest"
  publish_gh:
    needs:
      - "unittest"
    name: "Publish to GitHub"
    runs-on: "ubuntu-20.04"
    if: "startsWith(github.ref, 'refs/tags/v')"
    steps:
      - name: "Check out repository code"
        uses: "actions/checkout@v2"
      - name: "Set up Python"
        uses: "actions/setup-python@v2"
        with:
          python-version: "3.9"
      - name: "Install Python Packages"
        run: "pip install poetry"
      - name: "Set env"
        run: "echo RELEASE_VERSION=${GITHUB_REF:10} >> $GITHUB_ENV"
      - name: "Run Poetry Version"
        run: "poetry version $RELEASE_VERSION"
      - name: "Run Poetry Build"
        run: "poetry build"
      - name: "Upload binaries to release"
        uses: "svenstaro/upload-release-action@v2"
        with:
          repo_token: "${{ secrets.NTC_GITHUB_TOKEN }}"
          file: "dist/*"
          tag: "${{ github.ref }}"
          overwrite: true
          file_glob: true
  publish_pypi:
    needs:
      - "unittest"
    name: "Push Package to PyPI"
    runs-on: "ubuntu-20.04"
    if: "startsWith(github.ref, 'refs/tags/v')"
    steps:
      - name: "Check out repository code"
        uses: "actions/checkout@v2"
      - name: "Set up Python"
        uses: "actions/setup-python@v2"
        with:
          python-version: "3.9"
      - name: "Install Python Packages"
        run: "pip install poetry"
      - name: "Set env"
        run: "echo RELEASE_VERSION=${GITHUB_REF:10} >> $GITHUB_ENV"
      - name: "Run Poetry Version"
        run: "poetry version $RELEASE_VERSION"
      - name: "Run Poetry Build"
        run: "poetry build"
      - name: "Push to PyPI"
        uses: "pypa/gh-action-pypi-publish@release/v1"
        with:
          user: "__token__"
          password: "${{ secrets.PYPI_API_TOKEN }}"
  slack-notify:
    needs:
      - "publish_gh"
      - "publish_pypi"
    runs-on: "ubuntu-20.04"
    env:
      SLACK_WEBHOOK_URL: "${{ secrets.SLACK_WEBHOOK_URL }}"
      SLACK_MESSAGE: >-
        *NOTIFICATION: NEW-RELEASE-PUBLISHED*\n
        Repository: <${{ github.server_url }}/${{ github.repository }}|${{ github.repository }}>\n
        Release: <${{ github.server_url }}/${{ github.repository }}/releases/tag/${{ github.ref_name }}|${{ github.ref_name }}>\n
        Published by: <${{ github.server_url }}/${{ github.actor }}|${{ github.actor }}>
    steps:
      - name: "Send a notification to Slack"
        # ENVs cannot be used directly in job.if. This is a workaround to check
        # if SLACK_WEBHOOK_URL is present.
        if: "env.SLACK_WEBHOOK_URL != ''"
        uses: "slackapi/slack-github-action@v1.17.0"
        with:
          payload: |
            {
              "text": "${{ env.SLACK_MESSAGE }}",
              "blocks": [
                {
                  "type": "section",
                  "text": {
                    "type": "mrkdwn",
                    "text": "${{ env.SLACK_MESSAGE }}"
                  }
                }
              ]
            }
        env:
          SLACK_WEBHOOK_URL: "${{ secrets.SLACK_WEBHOOK_URL }}"
          SLACK_WEBHOOK_TYPE: "INCOMING_WEBHOOK"<|MERGE_RESOLUTION|>--- conflicted
+++ resolved
@@ -126,22 +126,13 @@
           - python-version: "3.10"
             db-backend: "postgresql"
             nautobot-version: "1.4.10"
-<<<<<<< HEAD
           - python-version: "3.7"
             db-backend: "mysql"
             nautobot-version: "1.5.5"
           - python-version: "3.10"
             db-backend: "mysql"
             nautobot-version: "latest"
-=======
-          # TODO: Enable mysql once https://github.com/nautobot/nautobot-plugin-device-onboarding/pull/80 gets resolved
-          # - python-version: "3.7"
-          #   db-backend: "mysql"
-          #   nautobot-version: "1.4.10"
-          # - python-version: "3.10"
-          #   db-backend: "mysql"
-          #   nautobot-version: "stable"
->>>>>>> 642af403
+
     runs-on: "ubuntu-20.04"
     env:
       INVOKE_NAUTOBOT_DEVICE_ONBOARDING_PYTHON_VER: "${{ matrix.python-version }}"
