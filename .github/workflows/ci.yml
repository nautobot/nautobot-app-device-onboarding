--- conflicted
+++ resolved
@@ -107,11 +107,7 @@
       fail-fast: true
       matrix:
         python-version: ["3.11"]
-<<<<<<< HEAD
         nautobot-version: ["next"]  # TODO: Change to 3.0.0 after v3.0.0 is released
-=======
-        nautobot-version: ["2.4.2"]
->>>>>>> 0dc206ff
     env:
       INVOKE_NAUTOBOT_DEVICE_ONBOARDING_PYTHON_VER: "${{ matrix.python-version }}"
       INVOKE_NAUTOBOT_DEVICE_ONBOARDING_NAUTOBOT_VER: "${{ matrix.nautobot-version }}"
@@ -157,15 +153,10 @@
     strategy:
       fail-fast: true
       matrix:
-<<<<<<< HEAD
-        python-version: ["3.9", "3.12"]
-=======
-        python-version: ["3.9"]  # 3.12 stable is tested in unittest_report stage.
->>>>>>> 0dc206ff
+        python-version: ["3.10", "3.12"]
         db-backend: ["postgresql"]
         nautobot-version: ["next"]  # TODO: Change to stable after v3.0.0 is released
         include:
-<<<<<<< HEAD
           # - python-version: "3.11"
           #   db-backend: "postgresql"
           #   nautobot-version: "3.0.0"  # TODO: Uncomment after v3.0.0 is released
@@ -173,15 +164,6 @@
             db-backend: "mysql"
             nautobot-version: "next"  # TODO: Change to stable after v3.0.0 is released
     runs-on: "ubuntu-22.04"
-=======
-          - python-version: "3.11"
-            db-backend: "postgresql"
-            nautobot-version: "2.4.2"
-          - python-version: "3.12"
-            db-backend: "mysql"
-            nautobot-version: "stable"
-    runs-on: "ubuntu-latest"
->>>>>>> 0dc206ff
     env:
       INVOKE_NAUTOBOT_DEVICE_ONBOARDING_PYTHON_VER: "${{ matrix.python-version }}"
       INVOKE_NAUTOBOT_DEVICE_ONBOARDING_NAUTOBOT_VER: "${{ matrix.nautobot-version }}"
