# Nautobot Device Onboarding

<p align="center">
  <img src="https://raw.githubusercontent.com/nautobot/nautobot-app-device-onboarding/develop/docs/images/icon-DeviceOnboarding.png" class="logo" height="200px">
  <br>
  <a href="https://github.com/nautobot/nautobot-app-device-onboarding/actions"><img src="https://github.com/nautobot/nautobot-app-device-onboarding/actions/workflows/ci.yml/badge.svg?branch=main"></a>
  <a href="https://docs.nautobot.com/projects/device-onboarding/en/latest/"><img src="https://readthedocs.org/projects/nautobot-plugin-device-onboarding/badge/"></a>
  <a href="https://pypi.org/project/nautobot-device-onboarding/"><img src="https://img.shields.io/pypi/v/nautobot-device-onboarding"></a>
  <a href="https://pypi.org/project/nautobot-device-onboarding/"><img src="https://img.shields.io/pypi/dm/nautobot-device-onboarding"></a>
  <br>
  An <a href="https://networktocode.com/nautobot-apps/">App</a> for <a href="https://nautobot.com/">Nautobot</a>.
</p>

## Overview

The `nautobot-device-onboarding` plugin is using the [netmiko](https://github.com/ktbyers/netmiko) and [NAPALM](https://napalm.readthedocs.io/en/latest/) libraries to simplify the onboarding process of a new device into Nautobot down to, in many cases, an *IP Address* and a *Location*. In some cases, the user may also have to specify a specific *Device Platform* and *Device Port*.

Regardless, the Onboarding App greatly simplifies the onboarding process by allowing the user to specify a small amount of info and having the app populate a much larger amount of device data in Nautobot.

### Support Matrix (Sync Devices From Network)

<<<<<<< HEAD
|     Data Attribute      | Cisco IOS          | Cisco XE           | Cisco NXOS         | Cisco WLC          | Juniper Junos      | Arista EOS         | F5  | HP Comware | Palo Alto Panos |
| ----------------------- | :----------------: |  :--------------:  |  :--------------:  |  :--------------:  |  :--------------:  |  :--------------:  | :-: | :-: | :-: |
| Hostname                | ✅ | ✅ | ✅ | ✅ | ✅ | ✅ | 🧪 | 🧪 | 🧪 |
| Platform                | ✅ | ✅ | ✅ | ✅ | ✅ | ✅ | 🧪 | 🧪 | 🧪 |
| Manufacturer            | ✅ | ✅ | ✅ | ✅ | ✅ | ✅ | 🧪 | 🧪 | 🧪 |
| Serial Number           | ✅ | ✅ | ✅ | ✅ | ✅ | ✅ | 🧪 | 🧪 | 🧪 |
| Device Type             | ✅ | ✅ | ✅ | ✅ | ✅ | ✅ | 🧪 | 🧪 | 🧪 |
| Mgmt Interface          | ✅ | ✅ | ✅ | ✅ | ✅ | ✅ | 🧪 | 🧪 | 🧪 |
| Mgmt IP Address         | ✅ | ✅ | ✅ | ✅ | ✅ | ✅ | 🧪 | 🧪 | 🧪 |
=======
|     Data Attribute      | Cisco IOS          | Cisco XE           | Cisco NXOS         | Cisco WLC          | Juniper Junos      | Arista EOS         | F5  | HP Comware | Palo Alto Panos | Aruba AOSCX |
| ----------------------- | :----------------: |  :--------------:  |  :--------------:  |  :--------------:  |  :--------------:  |  :--------------:  | :-: | :-: | :-: | :-: |
| Hostname                | ✅ | ✅ | ✅ | ✅ | ✅ | ✅ | ❌ | 🧪 | 🧪 | 🧪 |
| Platform                | ✅ | ✅ | ✅ | ✅ | ✅ | ✅ | ❌ | 🧪 | 🧪 | 🧪 |
| Manufacturer            | ✅ | ✅ | ✅ | ✅ | ✅ | ✅ | ❌ | 🧪 | 🧪 | 🧪 |
| Serial Number           | ✅ | ✅ | ✅ | ✅ | ✅ | ✅ | ❌ | 🧪 | 🧪 | 🧪 |
| Device Type             | ✅ | ✅ | ✅ | ✅ | ✅ | ✅ | ❌ | 🧪 | 🧪 | 🧪 |
| Mgmt Interface          | ✅ | ✅ | ✅ | ✅ | ✅ | ✅ | ❌ | 🧪 | 🧪 | 🧪 |
| Mgmt IP Address         | ✅ | ✅ | ✅ | ✅ | ✅ | ✅ | ❌ | 🧪 | 🧪 | 🧪 |
>>>>>>> 413339ec

### Support Matrix (Sync Data From Network)

|     Interfaces          | Cisco IOS          | Cisco XE           | Cisco NXOS         | Cisco WLC          | Juniper Junos      | Arista EOS         | F5  |
| ----------------------- | :----------------: |  :--------------:  |  :--------------:  |  :--------------:  |  :--------------:  |  :--------------:  | :-: |
| Name           | ✅ | ✅ | ✅ | ❌ | ✅ | ✅ | ❌ |
| IP Address     | ✅ | ✅ | ✅ | ❌ | ✅ | ✅ | ❌ |
| Type           | ✅ | ✅ | ✅ | ❌ | ✅ | ✅ | ❌ |
| MTU            | ✅ | ✅ | ✅ | ❌ | ✅ | ✅ | ❌ |
| Description    | ✅ | ✅ | ✅ | ❌ | ✅ | ✅ | ❌ |
| Mac Address    | ✅ | ✅ | ✅ | ❌ | ✅ | ✅ | ❌ |
| Link Status    | ✅ | ✅ | ✅ | ❌ | ✅ | ✅ | ❌ |
| 802.1Q mode    | ✅ | ✅ | ✅ | ❌ | ✅ | ✅ | ❌ |
| Lag Member     | ✅ | ✅ | ✅ | ❌ | ✅ | ✅ | ❌ |
| Vrf Membership | ✅ | ✅ | ✅ | ❌ | ✅ | ✅ | ❌ |

|     VLANS          | Cisco IOS          | Cisco XE           | Cisco NXOS         | Cisco WLC          | Juniper Junos      | Arista EOS         | F5  |
| ----------------------- | :----------------: |  :--------------:  |  :--------------:  |  :--------------:  |  :--------------:  |  :--------------:  | :-: |
| Untagged VLANs       | ✅ | ✅ | ✅ | ❌ | ✅ | ✅ | ❌ |
| Tagged VLANs        | ✅ | ✅ | ✅ | ❌ | ✅ | ✅ | ❌ |

|     Cabling          | Cisco IOS          | Cisco XE           | Cisco NXOS         | Cisco WLC          | Juniper Junos      | Arista EOS         | F5  |
| ----------------------- | :----------------: |  :--------------:  |  :--------------:  |  :--------------:  |  :--------------:  |  :--------------:  | :-: |
|  Terminations A      | 🧪 | 🧪 | 🧪 | ❌ | 🧪 | ❌ | ❌ |
|  Terminations B      | 🧪 | 🧪 | 🧪 | ❌ | 🧪 | ❌ | ❌ |

| Legend |
| :---- |
| ✅ - Supported and stable. |
| ❌ - No current support. |
| 🧪 - Supported, but has limited testing. |

### Screenshots

Device Onboarding is a Job that allows you to provide a few required pieces of information and onboard the device.

![job input](https://raw.githubusercontent.com/nautobot/nautobot-app-device-onboarding/develop/docs/images/sync_devices_inputs.png)

## Try it out!

This App is installed in the Nautobot Community Sandbox found over at [demo.nautobot.com](https://demo.nautobot.com/)!

> For a full list of all the available always-on sandbox environments, head over to the main page on [networktocode.com](https://www.networktocode.com/nautobot/sandbox-environments/).

## Documentation

Full web-based HTML documentation for this app can be found over on the [Nautobot Docs](https://docs.nautobot.com/) website:

- [User Guide](https://docs.nautobot.com/projects/device-onboarding/en/latest/user/app_overview/) - Overview, Using the App, Getting Started.
- [Administrator Guide](https://docs.nautobot.com/projects/device-onboarding/en/latest/admin/install/) - How to Install, Configure, Upgrade, or Uninstall the App.
- [Developer Guide](https://docs.nautobot.com/projects/device-onboarding/en/latest/dev/contributing/) - Extending the App, Code Reference, Contribution Guide.
- [Release Notes / Changelog](https://docs.nautobot.com/projects/device-onboarding/en/latest/admin/release_notes/).
- [Frequently Asked Questions](https://docs.nautobot.com/projects/device-onboarding/en/latest/user/faq/).

### Contributing to the Docs

You can find all the Markdown source for the App documentation under the [`docs`](https://github.com/nautobot/nautobot-app-device-onboarding/tree/develop/docs) folder in this repository. For simple edits, a Markdown capable editor is sufficient: clone the repository and edit away.

If you need to view the fully generated documentation site, you can build it with [mkdocs](https://www.mkdocs.org/). A container hosting the docs will be started using the invoke commands (details in the [Development Environment Guide](https://docs.nautobot.com/projects/device-onboarding/en/latest/dev/dev_environment/#docker-development-environment)) on [http://localhost:8001](http://localhost:8001). As your changes are saved, the live docs will be automatically reloaded.

Any PRs with fixes or improvements are very welcome!

## Questions

For any questions or comments, please check the [FAQ](https://docs.nautobot.com/projects/device-onboarding/en/latest/user/faq/) first. Feel free to also swing by the [Network to Code Slack](https://networktocode.slack.com/) (channel `#nautobot`), sign up [here](http://slack.networktocode.com/) if you don't have an account.<|MERGE_RESOLUTION|>--- conflicted
+++ resolved
@@ -19,27 +19,17 @@
 
 ### Support Matrix (Sync Devices From Network)
 
-<<<<<<< HEAD
-|     Data Attribute      | Cisco IOS          | Cisco XE           | Cisco NXOS         | Cisco WLC          | Juniper Junos      | Arista EOS         | F5  | HP Comware | Palo Alto Panos |
-| ----------------------- | :----------------: |  :--------------:  |  :--------------:  |  :--------------:  |  :--------------:  |  :--------------:  | :-: | :-: | :-: |
-| Hostname                | ✅ | ✅ | ✅ | ✅ | ✅ | ✅ | 🧪 | 🧪 | 🧪 |
-| Platform                | ✅ | ✅ | ✅ | ✅ | ✅ | ✅ | 🧪 | 🧪 | 🧪 |
-| Manufacturer            | ✅ | ✅ | ✅ | ✅ | ✅ | ✅ | 🧪 | 🧪 | 🧪 |
-| Serial Number           | ✅ | ✅ | ✅ | ✅ | ✅ | ✅ | 🧪 | 🧪 | 🧪 |
-| Device Type             | ✅ | ✅ | ✅ | ✅ | ✅ | ✅ | 🧪 | 🧪 | 🧪 |
-| Mgmt Interface          | ✅ | ✅ | ✅ | ✅ | ✅ | ✅ | 🧪 | 🧪 | 🧪 |
-| Mgmt IP Address         | ✅ | ✅ | ✅ | ✅ | ✅ | ✅ | 🧪 | 🧪 | 🧪 |
-=======
+
 |     Data Attribute      | Cisco IOS          | Cisco XE           | Cisco NXOS         | Cisco WLC          | Juniper Junos      | Arista EOS         | F5  | HP Comware | Palo Alto Panos | Aruba AOSCX |
 | ----------------------- | :----------------: |  :--------------:  |  :--------------:  |  :--------------:  |  :--------------:  |  :--------------:  | :-: | :-: | :-: | :-: |
-| Hostname                | ✅ | ✅ | ✅ | ✅ | ✅ | ✅ | ❌ | 🧪 | 🧪 | 🧪 |
-| Platform                | ✅ | ✅ | ✅ | ✅ | ✅ | ✅ | ❌ | 🧪 | 🧪 | 🧪 |
-| Manufacturer            | ✅ | ✅ | ✅ | ✅ | ✅ | ✅ | ❌ | 🧪 | 🧪 | 🧪 |
-| Serial Number           | ✅ | ✅ | ✅ | ✅ | ✅ | ✅ | ❌ | 🧪 | 🧪 | 🧪 |
-| Device Type             | ✅ | ✅ | ✅ | ✅ | ✅ | ✅ | ❌ | 🧪 | 🧪 | 🧪 |
-| Mgmt Interface          | ✅ | ✅ | ✅ | ✅ | ✅ | ✅ | ❌ | 🧪 | 🧪 | 🧪 |
-| Mgmt IP Address         | ✅ | ✅ | ✅ | ✅ | ✅ | ✅ | ❌ | 🧪 | 🧪 | 🧪 |
->>>>>>> 413339ec
+| Hostname                | ✅ | ✅ | ✅ | ✅ | ✅ | ✅ | 🧪 | 🧪 | 🧪 | 🧪 |
+| Platform                | ✅ | ✅ | ✅ | ✅ | ✅ | ✅ | 🧪 | 🧪 | 🧪 | 🧪 |
+| Manufacturer            | ✅ | ✅ | ✅ | ✅ | ✅ | ✅ | 🧪 | 🧪 | 🧪 | 🧪 |
+| Serial Number           | ✅ | ✅ | ✅ | ✅ | ✅ | ✅ | 🧪 | 🧪 | 🧪 | 🧪 |
+| Device Type             | ✅ | ✅ | ✅ | ✅ | ✅ | ✅ | 🧪 | 🧪 | 🧪 | 🧪 |
+| Mgmt Interface          | ✅ | ✅ | ✅ | ✅ | ✅ | ✅ | 🧪 | 🧪 | 🧪 | 🧪 |
+| Mgmt IP Address         | ✅ | ✅ | ✅ | ✅ | ✅ | ✅ | 🧪 | 🧪 | 🧪 | 🧪 |
+
 
 ### Support Matrix (Sync Data From Network)
 
