--- conflicted
+++ resolved
@@ -27,21 +27,10 @@
     volumes:
       - "./nautobot_config.py:/opt/nautobot/nautobot_config.py"
       - "../:/source"
-<<<<<<< HEAD
-# To expose postgres or redis to the host uncomment the following
-#   db:
-#     ports:
-#       - "5432:5432"
-# redis:
-#   ports:
-#     - "6379:6379"
-=======
-
   # To expose postgres or redis to the host uncomment the following
   # db:
   #   ports:
   #     - "5432:5432"
   # redis:
   #   ports:
-  #     - "6379:6379"
->>>>>>> 642af403
+  #     - "6379:6379"