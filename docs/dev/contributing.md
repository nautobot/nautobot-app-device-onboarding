--- conflicted
+++ resolved
@@ -43,13 +43,6 @@
 
 ## Branching Policy
 
-<<<<<<< HEAD
-Please fork the release and add a new branch to your fork. Make changes to your branch in your fork and submit PRs from there.
-
-## Release Policy
-
-New versions are released as bug fixes and features are introduced. We will make sure to release new versions to support the latest Nautobot versions as necessary.
-=======
 The branching policy includes the following tenets:
 
 - The `develop` branch is the branch of the next major and minor paired version planned.
@@ -78,5 +71,4 @@
 - A post release PR is created with:
     - Change the version from `<major>.<minor>.<patch>` to `<major>.<minor>.<patch + 1>-beta` in both `pyproject.toml` and `nautobot.__init__.__version__`.
     - Set the PR to the proper branch, `develop`.
-    - Once tests pass, merge.
->>>>>>> 62f6e8b2
+    - Once tests pass, merge.