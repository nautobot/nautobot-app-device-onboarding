# Building Your Development Environment

## Quickstart Guide

The development environment can be used in two ways:

1. **(Recommended)** All services, including Nautobot, are spun up using Docker containers and a volume mount so you can develop locally.
2. With a local Poetry environment if you wish to develop outside of Docker, with the caveat of using external services provided by Docker for the database (PostgreSQL by default, MySQL optionally) and Redis services.

This is a quick reference guide if you're already familiar with the development environment provided, which you can read more about later in this document.

### Invoke

The [Invoke](http://www.pyinvoke.org/) library is used to provide some helper commands based on the environment. There are a few configuration parameters which can be passed to Invoke to override the default configuration:

<<<<<<< HEAD
- `nautobot_ver`: the version of Nautobot to use as a base for any built docker containers (default: 3.0.0)
=======
- `nautobot_ver`: the version of Nautobot to use as a base for any built docker containers (default: 2.4.2)
>>>>>>> 0dc206ff
- `project_name`: the default docker compose project name (default: `nautobot-device-onboarding`)
- `python_ver`: the version of Python to use as a base for any built docker containers (default: 3.11)
- `local`: a boolean flag indicating if invoke tasks should be run on the host or inside the docker containers (default: False, commands will be run in docker containers)
- `compose_dir`: the full path to a directory containing the project compose files
- `compose_files`: a list of compose files applied in order (see [Multiple Compose files](https://docs.docker.com/compose/extends/#multiple-compose-files) for more information)

Using **Invoke** these configuration options can be overridden using [several methods](https://docs.pyinvoke.org/en/stable/concepts/configuration.html). Perhaps the simplest is setting an environment variable `INVOKE_NAUTOBOT_DEVICE_ONBOARDING_VARIABLE_NAME` where `VARIABLE_NAME` is the variable you are trying to override. The only exception is `compose_files`, because it is a list it must be overridden in a YAML file. There is an example `invoke.yml` (`invoke.example.yml`) in this directory which can be used as a starting point.

### Docker Development Environment

!!! tip
    This is the recommended option for development.

This project is managed by [Python Poetry](https://python-poetry.org/) and has a few requirements to setup your development environment:

1. Install Poetry, see the [Poetry documentation](https://python-poetry.org/docs/#installation) for your operating system.
2. Install Docker, see the [Docker documentation](https://docs.docker.com/get-docker/) for your operating system.
3. Install Docker-compose, see the [Docker-compose documentation](https://github.com/docker/compose) for your operation system.

Once you have Poetry, Docker, and Docker-compose installed you can run the following commands (in the root of the repository) to install all other development dependencies in an isolated Python virtual environment:

```shell
poetry self add poetry-plugin-shell
poetry shell
poetry install
invoke build
invoke start
```

The Nautobot server can now be accessed at [http://localhost:8080](http://localhost:8080) and the live documentation at [http://localhost:8001](http://localhost:8001).

To either stop or destroy the development environment use the following options.

- **invoke stop** - Stop the containers, but keep all underlying systems intact
- **invoke destroy** - Stop and remove all containers, volumes, etc. (This results in data loss due to the volume being deleted)

### Local Poetry Development Environment

- Create an `invoke.yml` file with the following contents at the root of the repo and edit as necessary

```yaml
---
nautobot_device_onboarding:
  local: true
```

Run the following commands:

```shell
poetry self add poetry-plugin-shell
poetry shell
poetry install --extras nautobot
export $(cat development/development.env | xargs)
export $(cat development/creds.env | xargs)
invoke start && sleep 5
nautobot-server migrate
```

!!! note
    If you want to develop on the latest develop branch of Nautobot, run the following command: `poetry add --optional git+https://github.com/nautobot/nautobot@develop`. After the `@` symbol must match either a branch or a tag.

You can now run `nautobot-server` commands as you would from the [Nautobot documentation](https://nautobot.readthedocs.io/en/latest/) for example to start the development server:

```shell
nautobot-server runserver 0.0.0.0:8080 --insecure
```

Nautobot server can now be accessed at [http://localhost:8080](http://localhost:8080).

It is typically recommended to launch the Nautobot **runserver** command in a separate shell so you can keep developing and manage the webserver separately.

### Updating the Documentation

Documentation dependencies are pinned to exact versions to ensure consistent results. For the development environment, they are defined in the `pyproject.toml` file.

If you need to update any of the documentation dependencies to a newer version, make sure you copy the exact same versions pinned in `pyproject.toml` to the `docs/requirements.txt` file as well. The latter is used in the automated build pipeline on ReadTheDocs to build the live version of the documentation.

### CLI Helper Commands

The project features a CLI helper based on [Invoke](https://www.pyinvoke.org/) to help setup the development environment. The commands are listed below in 3 categories:

- `dev environment`
- `utility`
- `testing`

Each command can be executed with `invoke <command>`. All commands support the arguments `--nautobot-ver` and `--python-ver` if you want to manually define the version of Python and Nautobot to use. Each command also has its own help `invoke <command> --help`

#### Local Development Environment

```
  build            Build all docker images.
  debug            Start Nautobot and its dependencies in debug mode.
  destroy          Destroy all containers and volumes.
  restart          Restart Nautobot and its dependencies in detached mode.
  start            Start Nautobot and its dependencies in detached mode.
  stop             Stop Nautobot and its dependencies.
```

#### Utility

```
  cli              Launch a bash shell inside the running Nautobot container.
  create-user      Create a new user in django (default: admin), will prompt for password.
  makemigrations   Run Make Migration in Django.
  nbshell          Launch a nbshell session.
```

#### Testing

```
  ruff             Run ruff to perform code formatting and/or linting.
  pylint           Run pylint code analysis.
  markdownlint     Run pymarkdown linting.
  tests            Run all tests for this app.
  unittest         Run Django unit tests for the app.
  djlint           Run djlint to perform django template linting.
  djhtml           Run djhtml to perform django template formatting.
```

## Project Overview

This project provides the ability to develop and manage the Nautobot server locally (with supporting services being *Dockerized*) or by using only Docker containers to manage Nautobot. The main difference between the two environments is the ability to debug and use **pdb** when developing locally. Debugging with **pdb** within the Docker container is more complicated, but can still be accomplished by either entering into the container (via `docker exec`) or attaching your IDE to the container and running the Nautobot service manually within the container.

The upside to having the Nautobot service handled by Docker rather than locally is that you do not have to manage the Nautobot server. The [Docker logs](#docker-logs) provide the majority of the information you will need to help troubleshoot, while getting started quickly and not requiring you to perform several manual steps and remembering to have the Nautobot server running in a separate terminal while you develop.

!!! note
	The local environment still uses Docker containers for the supporting services (Postgres, Redis, and RQ Worker), but the Nautobot server is handled locally by you, the developer.

Follow the directions below for the specific development environment that you choose.

## Poetry

Poetry is used in lieu of the "virtualenv" commands and is leveraged in both environments. The virtual environment will provide all of the Python packages required to manage the development environment such as **Invoke**. See the [Local Development Environment](#local-poetry-development-environment) section to see how to install Nautobot if you're going to be developing locally (i.e. not using the Docker container).

The `pyproject.toml` file outlines all of the relevant dependencies for the project:

- `tool.poetry.dependencies` - the main list of dependencies.
- `tool.poetry.group.dev.dependencies` - development dependencies, to facilitate linting, testing, and documentation building.

The `poetry shell` command is used to create and enable a virtual environment managed by Poetry, so all commands ran going forward are executed within the virtual environment. This is similar to running the `source venv/bin/activate` command with virtualenvs. To install project dependencies in the virtual environment, you should run `poetry install` - this will install **both** project and development dependencies.

For more details about Poetry and its commands please check out its [online documentation](https://python-poetry.org/docs/).

In Poetry version 2, the shell command was moved out of the main Poetry project and into a plugin. For more details about the Poetry shell plugin, refer to its [GitHub repository](https://github.com/python-poetry/poetry-plugin-shell).

## Full Docker Development Environment

This project is set up with a number of **Invoke** tasks consumed as simple CLI commands to get developing fast. You'll use a few `invoke` commands to get your environment up and running.

### Copy the credentials file for Nautobot

First, you may create/overwrite the `development/creds.env` file - it stores a bunch of private information such as passwords and tokens for your local Nautobot install. You can make a copy of the `development/creds.example.env` and modify it to suit you.

```shell
cp development/creds.example.env development/creds.env
```

### Invoke - Building the Docker Image

The first thing you need to do is build the necessary Docker image for Nautobot that installs the specific `nautobot_ver`. The image is used for Nautobot and the Celery worker service used by Docker Compose.

```bash
➜ invoke build
... <omitted for brevity>
#14 exporting to image
#14 sha256:e8c613e07b0b7ff33893b694f7759a10d42e180f2b4dc349fb57dc6b71dcab00
#14 exporting layers
#14 exporting layers 1.2s done
#14 writing image sha256:2d524bc1665327faa0d34001b0a9d2ccf450612bf8feeb969312e96a2d3e3503 done
#14 naming to docker.io/nautobot-device-onboarding/nautobot:2.4.2-py3.11 done
```

### Invoke - Starting the Development Environment

Next, you need to start up your Docker containers.

```bash
➜ invoke start
Starting Nautobot in detached mode...
Running docker-compose command "up --detach"
Creating network "nautobot_device_onboarding_default" with the default driver
Creating volume "nautobot_device_onboarding_postgres_data" with default driver
Creating nautobot_device_onboarding_redis_1 ...
Creating nautobot_device_onboarding_docs_1  ...
Creating nautobot_device_onboarding_postgres_1 ...
Creating nautobot_device_onboarding_postgres_1 ... done
Creating nautobot_device_onboarding_redis_1    ... done
Creating nautobot_device_onboarding_nautobot_1 ...
Creating nautobot_device_onboarding_docs_1     ... done
Creating nautobot_device_onboarding_nautobot_1 ... done
Creating nautobot_device_onboarding_worker_1   ...
Creating nautobot_device_onboarding_worker_1   ... done
Docker Compose is now in the Docker CLI, try `docker compose up`
```

This will start all of the Docker containers used for hosting Nautobot. You should see the following containers running after `invoke start` is finished.

```bash
➜ docker ps
****CONTAINER ID   IMAGE                            COMMAND                  CREATED          STATUS          PORTS                                       NAMES
ee90fbfabd77   nautobot-device-onboarding/nautobot:2.4.2-py3.11  "nautobot-server rqw…"   16 seconds ago   Up 13 seconds                                               nautobot_device_onboarding_worker_1
b8adb781d013   nautobot-device-onboarding/nautobot:2.4.2-py3.11  "/docker-entrypoint.…"   20 seconds ago   Up 15 seconds   0.0.0.0:8080->8080/tcp, :::8080->8080/tcp   nautobot_device_onboarding_nautobot_1
d64ebd60675d   nautobot-device-onboarding/nautobot:2.4.2-py3.11  "mkdocs serve -v -a …"   25 seconds ago   Up 18 seconds   0.0.0.0:8001->8080/tcp, :::8001->8080/tcp   nautobot_device_onboarding_docs_1
e72d63129b36   postgres:13-alpine               "docker-entrypoint.s…"   25 seconds ago   Up 19 seconds   0.0.0.0:5432->5432/tcp, :::5432->5432/tcp   nautobot_device_onboarding_postgres_1
96c6ff66997c   redis:6-alpine                   "docker-entrypoint.s…"   25 seconds ago   Up 21 seconds   0.0.0.0:6379->6379/tcp, :::6379->6379/tcp   nautobot_device_onboarding_redis_1
```

Once the containers are fully up, you should be able to open up a web browser, and view:

- The Nautobot homepage at [http://localhost:8080](http://localhost:8080)
- A live version of the documentation at [http://localhost:8001](http://localhost:8001)

!!! note
	Sometimes the containers take a minute to fully spin up. If the page doesn't load right away, wait a minute and try again.

### Invoke - Creating a Superuser

The Nautobot development image will automatically provision a super user when specifying the following variables within `creds.env` which is the default when copying `creds.example.env` to `creds.env`.

- `NAUTOBOT_CREATE_SUPERUSER=true`
- `NAUTOBOT_SUPERUSER_API_TOKEN=0123456789abcdef0123456789abcdef01234567`
- `NAUTOBOT_SUPERUSER_PASSWORD=admin`

!!! note
	The default username is **admin**, but can be overridden by specifying **NAUTOBOT_SUPERUSER_USERNAME**.

If you need to create additional superusers, run the follow commands.

```bash
➜ invoke createsuperuser
Running docker-compose command "ps --services --filter status=running"
Running docker-compose command "exec nautobot nautobot-server createsuperuser --username admin"
Error: That username is already taken.
Username: ntc
Email address: ntc@networktocode.com
Password:
Password (again):
Superuser created successfully.
```

### Invoke - Stopping the Development Environment

The last command to know for now is `invoke stop`.

```bash
➜ invoke stop
Stopping Nautobot...
Running docker-compose command "down"
Stopping nautobot_device_onboarding_worker_1   ...
Stopping nautobot_device_onboarding_nautobot_1 ...
Stopping nautobot_device_onboarding_docs_1     ...
Stopping nautobot_device_onboarding_redis_1    ...
Stopping nautobot_device_onboarding_postgres_1 ...
Stopping nautobot_device_onboarding_worker_1   ... done
Stopping nautobot_device_onboarding_nautobot_1 ... done
Stopping nautobot_device_onboarding_postgres_1 ... done
Stopping nautobot_device_onboarding_redis_1    ... done
Stopping nautobot_device_onboarding_docs_1     ... done
Removing nautobot_device_onboarding_worker_1   ...
Removing nautobot_device_onboarding_nautobot_1 ...
Removing nautobot_device_onboarding_docs_1     ...
Removing nautobot_device_onboarding_redis_1    ...
Removing nautobot_device_onboarding_postgres_1 ...
Removing nautobot_device_onboarding_postgres_1 ... done
Removing nautobot_device_onboarding_docs_1     ... done
Removing nautobot_device_onboarding_worker_1   ... done
Removing nautobot_device_onboarding_redis_1    ... done
Removing nautobot_device_onboarding_nautobot_1 ... done
Removing network nautobot_device_onboarding_default
```

This will safely shut down all of your running Docker containers for this project. When you are ready to spin containers back up, it is as simple as running `invoke start` again [as seen previously](#invoke-starting-the-development-environment).

!!! warning
	If you're wanting to reset the database and configuration settings, you can use the `invoke destroy` command, but **you will lose any data stored in those containers**, so make sure that is what you want to do.

### Real-Time Updates? How Cool!

Your environment should now be fully setup, all necessary Docker containers are created and running, and you're logged into Nautobot in your web browser. Now what?

Now you can start developing your app in the project folder!

The magic here is the root directory is mounted inside your Docker containers when built and ran, so **any** changes made to the files in here are directly updated to the Nautobot app code running in Docker. This means that as you modify the code in your app folder, the changes will be instantly updated in Nautobot.

!!! warning
	There are a few exceptions to this, as outlined in the section [To Rebuild or Not To Rebuild](#to-rebuild-or-not-to-rebuild).

The back-end Django process is setup to automatically reload itself (it only takes a couple of seconds) every time a file is updated (saved). So for example, if you were to update one of the files like `tables.py`, then save it, the changes will be visible right away in the web browser!

!!! note
	You may get connection refused while Django reloads, but it should be refreshed fairly quickly.

!!! note
	Workers do not get automatically restarted and must be restarted manually, if running with docker-compose you can run `docker restart nautobot_device_onboarding_worker_1`.

### Docker Logs

When trying to debug an issue, one helpful thing you can look at are the logs within the Docker containers.

```bash
➜ docker logs <name of container> -f
```

!!! note
	The `-f` tag will keep the logs open, and output them in realtime as they are generated.

!!! info
    Want to limit the log output even further? Use the `--tail <#>` command line argument in conjunction with `-f`.

So for example, our app is named `nautobot-device-onboarding`, the command would most likely be `docker logs nautobot_device_onboarding_nautobot_1 -f`. You can find the name of all running containers via `docker ps`.

If you want to view the logs specific to the worker container, simply use the name of that container instead.

## To Rebuild or Not to Rebuild

Most of the time, you will not need to rebuild your images. Simply running `invoke start` and `invoke stop` is enough to keep your environment going.

However there are a couple of instances when you will want to.

### Updating Environment Variables

To add environment variables to your containers, thus allowing Nautobot to use them, you will update/add them in the `development/development.env` file. However, doing so is considered updating the underlying container shell, instead of Django (which auto restarts itself on changes).

To get new environment variables to take effect, you will need stop any running images, rebuild the images, then restart them. This can easily be done with 3 commands:

```bash
➜ invoke stop
➜ invoke build
➜ invoke start
```

Once completed, the new/updated environment variables should now be live.

### Installing Additional Python Packages

If you want your app to leverage another available Nautobot app or another Python package, you can easily add them into your Docker environment.

```bash
➜ poetry add <package_name>
```

Once the dependencies are resolved, stop the existing containers, rebuild the Docker image, and then start all containers again.

```bash
➜ invoke stop
➜ invoke build
➜ invoke start
```

### Installing Additional Nautobot Apps

Let's say for example you want the new app you're creating to integrate into Slack. To do this, you will want to integrate into the existing Nautobot ChatOps App.

```bash
➜ poetry add nautobot-chatops
```

Once you activate the virtual environment via Poetry, you then tell Poetry to install the new app.

Before you continue, you'll need to update the file `development/nautobot_config.py` accordingly with the name of the new app under `PLUGINS` and any relevant settings as necessary for the app under `PLUGINS_CONFIG`. Since you're modifying the underlying OS (not just Django files), you need to rebuild the image. This is a similar process to updating environment variables, which was explained earlier.

```bash
➜ invoke stop
➜ invoke build
➜ invoke start
```

Once the containers are up and running, you should now see the new app installed in your Nautobot instance.

!!! note
    You can even launch an `ngrok` service locally on your laptop, pointing to port 8080 (such as for chatops development), and it will point traffic directly to your Docker images.

### Updating Python Version

To update the Python version, you can update it within `tasks.py`.

```python
namespace = Collection("nautobot_device_onboarding")
namespace.configure(
    {
        "nautobot_device_onboarding": {
            ...
            "python_ver": "3.11",
	    ...
        }
    }
)
```

Or set the `INVOKE_NAUTOBOT_DEVICE_ONBOARDING_PYTHON_VER` variable.

### Updating Nautobot Version

To update the Nautobot version, you can update it within `tasks.py`.

```python
namespace = Collection("nautobot_device_onboarding")
namespace.configure(
    {
        "nautobot_device_onboarding": {
            ...
<<<<<<< HEAD
            "nautobot_ver": "3.0.0",
=======
            "nautobot_ver": "2.4.2",
>>>>>>> 0dc206ff
	    ...
        }
    }
)
```

Or set the `INVOKE_NAUTOBOT_DEVICE_ONBOARDING_NAUTOBOT_VER` variable.

## Other Miscellaneous Commands To Know

### Python Shell

To drop into a Django shell for Nautobot (in the Docker container) run:

```bash
➜ invoke nbshell
```

This is the same as running:

```bash
➜ invoke cli
➜ nautobot-server nbshell
```

### iPython Shell Plus

Django also has a more advanced shell that uses iPython and that will automatically import all the models:

```bash
➜ invoke shell-plus
```

This is the same as running:

```bash
➜ invoke cli
➜ nautobot-server shell_plus
```

### Tests

To run tests against your code, you can run all of the tests that the CI runs against any new PR with:

```bash
➜ invoke tests
```

To run an individual test, you can run any or all of the following:

```bash
➜ invoke unittest
➜ invoke ruff
➜ invoke pylint
```<|MERGE_RESOLUTION|>--- conflicted
+++ resolved
@@ -13,11 +13,7 @@
 
 The [Invoke](http://www.pyinvoke.org/) library is used to provide some helper commands based on the environment. There are a few configuration parameters which can be passed to Invoke to override the default configuration:
 
-<<<<<<< HEAD
 - `nautobot_ver`: the version of Nautobot to use as a base for any built docker containers (default: 3.0.0)
-=======
-- `nautobot_ver`: the version of Nautobot to use as a base for any built docker containers (default: 2.4.2)
->>>>>>> 0dc206ff
 - `project_name`: the default docker compose project name (default: `nautobot-device-onboarding`)
 - `python_ver`: the version of Python to use as a base for any built docker containers (default: 3.11)
 - `local`: a boolean flag indicating if invoke tasks should be run on the host or inside the docker containers (default: False, commands will be run in docker containers)
@@ -231,7 +227,7 @@
 - A live version of the documentation at [http://localhost:8001](http://localhost:8001)
 
 !!! note
-	Sometimes the containers take a minute to fully spin up. If the page doesn't load right away, wait a minute and try again.
+    Sometimes the containers take a minute to fully spin up. If the page doesn't load right away, wait a minute and try again.
 
 ### Invoke - Creating a Superuser
 
@@ -242,7 +238,7 @@
 - `NAUTOBOT_SUPERUSER_PASSWORD=admin`
 
 !!! note
-	The default username is **admin**, but can be overridden by specifying **NAUTOBOT_SUPERUSER_USERNAME**.
+    The default username is **admin**, but can be overridden by specifying **NAUTOBOT_SUPERUSER_USERNAME**.
 
 If you need to create additional superusers, run the follow commands.
 
@@ -292,7 +288,7 @@
 This will safely shut down all of your running Docker containers for this project. When you are ready to spin containers back up, it is as simple as running `invoke start` again [as seen previously](#invoke-starting-the-development-environment).
 
 !!! warning
-	If you're wanting to reset the database and configuration settings, you can use the `invoke destroy` command, but **you will lose any data stored in those containers**, so make sure that is what you want to do.
+    If you're wanting to reset the database and configuration settings, you can use the `invoke destroy` command, but **you will lose any data stored in those containers**, so make sure that is what you want to do.
 
 ### Real-Time Updates? How Cool!
 
@@ -303,15 +299,15 @@
 The magic here is the root directory is mounted inside your Docker containers when built and ran, so **any** changes made to the files in here are directly updated to the Nautobot app code running in Docker. This means that as you modify the code in your app folder, the changes will be instantly updated in Nautobot.
 
 !!! warning
-	There are a few exceptions to this, as outlined in the section [To Rebuild or Not To Rebuild](#to-rebuild-or-not-to-rebuild).
+    There are a few exceptions to this, as outlined in the section [To Rebuild or Not To Rebuild](#to-rebuild-or-not-to-rebuild).
 
 The back-end Django process is setup to automatically reload itself (it only takes a couple of seconds) every time a file is updated (saved). So for example, if you were to update one of the files like `tables.py`, then save it, the changes will be visible right away in the web browser!
 
 !!! note
-	You may get connection refused while Django reloads, but it should be refreshed fairly quickly.
-
-!!! note
-	Workers do not get automatically restarted and must be restarted manually, if running with docker-compose you can run `docker restart nautobot_device_onboarding_worker_1`.
+    You may get connection refused while Django reloads, but it should be refreshed fairly quickly.
+
+!!! note
+    Workers do not get automatically restarted and must be restarted manually, if running with docker-compose you can run `docker restart nautobot_device_onboarding_worker_1`.
 
 ### Docker Logs
 
@@ -322,7 +318,7 @@
 ```
 
 !!! note
-	The `-f` tag will keep the logs open, and output them in realtime as they are generated.
+    The `-f` tag will keep the logs open, and output them in realtime as they are generated.
 
 !!! info
     Want to limit the log output even further? Use the `--tail <#>` command line argument in conjunction with `-f`.
@@ -401,7 +397,7 @@
         "nautobot_device_onboarding": {
             ...
             "python_ver": "3.11",
-	    ...
+        ...
         }
     }
 )
@@ -419,12 +415,8 @@
     {
         "nautobot_device_onboarding": {
             ...
-<<<<<<< HEAD
             "nautobot_ver": "3.0.0",
-=======
-            "nautobot_ver": "2.4.2",
->>>>>>> 0dc206ff
-	    ...
+        ...
         }
     }
 )
