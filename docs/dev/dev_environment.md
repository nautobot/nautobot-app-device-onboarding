# Building Your Development Environment

## Quickstart Guide

The development environment can be used in two ways:

1. **(Recommended)** All services, including Nautobot, are spun up using Docker containers and a volume mount so you can develop locally.
2. With a local Poetry environment if you wish to develop outside of Docker, with the caveat of using external services provided by Docker for the database (PostgreSQL by default, MySQL optionally) and Redis services.

This is a quick reference guide if you're already familiar with the development environment provided, which you can read more about later in this document.

### Invoke

The [Invoke](http://www.pyinvoke.org/) library is used to provide some helper commands based on the environment. There are a few configuration parameters which can be passed to Invoke to override the default configuration:

<<<<<<< HEAD
- `nautobot_ver`: the version of Nautobot to use as a base for any built docker containers (default: 3.0.0)
=======
- `nautobot_ver`: the version of Nautobot to use as a base for any built docker containers (default: 2.4.20)
>>>>>>> 4d3713b1
- `project_name`: the default docker compose project name (default: `nautobot-device-onboarding`)
- `python_ver`: the version of Python to use as a base for any built docker containers (default: 3.12)
- `local`: a boolean flag indicating if invoke tasks should be run on the host or inside the docker containers (default: False, commands will be run in docker containers)
- `compose_dir`: the full path to a directory containing the project compose files
- `compose_files`: a list of compose files applied in order (see [Multiple Compose files](https://docs.docker.com/compose/extends/#multiple-compose-files) for more information)

Using **Invoke** these configuration options can be overridden using [several methods](https://docs.pyinvoke.org/en/stable/concepts/configuration.html). Perhaps the simplest is setting an environment variable `INVOKE_NAUTOBOT_DEVICE_ONBOARDING_VARIABLE_NAME` where `VARIABLE_NAME` is the variable you are trying to override. The only exception is `compose_files`, because it is a list it must be overridden in a YAML file. There is an example `invoke.yml` (`invoke.example.yml`) in this directory which can be used as a starting point.

### Docker Development Environment

!!! tip
    This is the recommended option for development.

This project is managed by [Python Poetry](https://python-poetry.org/) and has a few requirements to setup your development environment:

1. Install Poetry, see the [Poetry documentation](https://python-poetry.org/docs/#installation) for your operating system.
2. Install Docker, see the [Docker documentation](https://docs.docker.com/get-docker/) for your operating system.
3. Install Docker-compose, see the [Docker-compose documentation](https://github.com/docker/compose) for your operation system.

Once you have Poetry, Docker, and Docker-compose installed you can run the following commands (in the root of the repository) to install all other development dependencies in an isolated Python virtual environment:

```shell
poetry self add poetry-plugin-shell
poetry shell
poetry install
invoke build
invoke start
```

The Nautobot server can now be accessed at [http://localhost:8080](http://localhost:8080) and the live documentation at [http://localhost:8001](http://localhost:8001).

To either stop or destroy the development environment use the following options.

- **invoke stop** - Stop the containers, but keep all underlying systems intact
- **invoke destroy** - Stop and remove all containers, volumes, etc. (This results in data loss due to the volume being deleted)

### Local Poetry Development Environment

- Create an `invoke.yml` file with the following contents at the root of the repo and edit as necessary

```yaml
---
nautobot_device_onboarding:
  local: true
```

Run the following commands:

```shell
poetry self add poetry-plugin-shell
poetry shell
poetry install --extras nautobot
export $(cat development/development.env | xargs)
export $(cat development/creds.env | xargs)
invoke start && sleep 5
nautobot-server migrate
```

!!! note
    If you want to develop on the latest develop branch of Nautobot, run the following command: `poetry add --optional git+https://github.com/nautobot/nautobot@develop`. After the `@` symbol must match either a branch or a tag.

You can now run `nautobot-server` commands as you would from the [Nautobot documentation](https://nautobot.readthedocs.io/en/latest/) for example to start the development server:

```shell
nautobot-server runserver 0.0.0.0:8080 --insecure
```

Nautobot server can now be accessed at [http://localhost:8080](http://localhost:8080).

It is typically recommended to launch the Nautobot **runserver** command in a separate shell so you can keep developing and manage the webserver separately.

### Updating the Documentation

Documentation dependencies are pinned to exact versions to ensure consistent results. For the development environment, they are defined in the `pyproject.toml` file.

### CLI Helper Commands

The project features a CLI helper based on [Invoke](https://www.pyinvoke.org/) to help setup the development environment. The commands are listed below in 3 categories:

- `dev environment`
- `utility`
- `testing`

Each command can be executed with `invoke <command>`. All commands support the arguments `--nautobot-ver` and `--python-ver` if you want to manually define the version of Python and Nautobot to use. Each command also has its own help `invoke <command> --help`

#### Local Development Environment

```
  build            Build all docker images.
  debug            Start Nautobot and its dependencies in debug mode.
  destroy          Destroy all containers and volumes.
  restart          Restart Nautobot and its dependencies in detached mode.
  start            Start Nautobot and its dependencies in detached mode.
  stop             Stop Nautobot and its dependencies.
```

#### Utility

```
  cli              Launch a bash shell inside the running Nautobot container.
  create-user      Create a new user in django (default: admin), will prompt for password.
  makemigrations   Run Make Migration in Django.
  nbshell          Launch a nbshell session.
```

#### Testing

```
  ruff             Run ruff to perform code formatting and/or linting.
  pylint           Run pylint code analysis.
  markdownlint     Run pymarkdown linting.
  tests            Run all tests for this app.
  unittest         Run Django unit tests for the app.
  djlint           Run djlint to perform django template linting.
  djhtml           Run djhtml to perform django template formatting.
```

## Project Overview

This project provides the ability to develop and manage the Nautobot server locally (with supporting services being *Dockerized*) or by using only Docker containers to manage Nautobot. The main difference between the two environments is the ability to debug and use **pdb** when developing locally. Debugging with **pdb** within the Docker container is more complicated, but can still be accomplished by either entering into the container (via `docker exec`) or attaching your IDE to the container and running the Nautobot service manually within the container.

The upside to having the Nautobot service handled by Docker rather than locally is that you do not have to manage the Nautobot server. The [Docker logs](#docker-logs) provide the majority of the information you will need to help troubleshoot, while getting started quickly and not requiring you to perform several manual steps and remembering to have the Nautobot server running in a separate terminal while you develop.

!!! note
	The local environment still uses Docker containers for the supporting services (Postgres, Redis, and RQ Worker), but the Nautobot server is handled locally by you, the developer.

Follow the directions below for the specific development environment that you choose.

## Poetry

Poetry is used in lieu of the "virtualenv" commands and is leveraged in both environments. The virtual environment will provide all of the Python packages required to manage the development environment such as **Invoke**. See the [Local Development Environment](#local-poetry-development-environment) section to see how to install Nautobot if you're going to be developing locally (i.e. not using the Docker container).

The `pyproject.toml` file outlines all of the relevant dependencies for the project:

- `tool.poetry.dependencies` - the main list of dependencies.
- `tool.poetry.group.dev.dependencies` - development dependencies, to facilitate linting, testing, and documentation building.

The `poetry shell` command is used to create and enable a virtual environment managed by Poetry, so all commands ran going forward are executed within the virtual environment. This is similar to running the `source venv/bin/activate` command with virtualenvs. To install project dependencies in the virtual environment, you should run `poetry install` - this will install **both** project and development dependencies.

For more details about Poetry and its commands please check out its [online documentation](https://python-poetry.org/docs/).

In Poetry version 2, the shell command was moved out of the main Poetry project and into a plugin. For more details about the Poetry shell plugin, refer to its [GitHub repository](https://github.com/python-poetry/poetry-plugin-shell).

## Full Docker Development Environment

This project is set up with a number of **Invoke** tasks consumed as simple CLI commands to get developing fast. You'll use a few `invoke` commands to get your environment up and running.

### Copy the credentials file for Nautobot

First, you may create/overwrite the `development/creds.env` file - it stores a bunch of private information such as passwords and tokens for your local Nautobot install. You can make a copy of the `development/creds.example.env` and modify it to suit you.

```shell
cp development/creds.example.env development/creds.env
```

### Invoke - Building the Docker Image

The first thing you need to do is build the necessary Docker image for Nautobot that installs the specific `nautobot_ver`. The image is used for Nautobot and the Celery worker service used by Docker Compose.

```bash
➜ invoke build
... <omitted for brevity>
#14 exporting to image
#14 sha256:e8c613e07b0b7ff33893b694f7759a10d42e180f2b4dc349fb57dc6b71dcab00
#14 exporting layers
#14 exporting layers 1.2s done
#14 writing image sha256:2d524bc1665327faa0d34001b0a9d2ccf450612bf8feeb969312e96a2d3e3503 done
#14 naming to docker.io/nautobot-device-onboarding/nautobot:2.4.20-py3.12 done
```

### Invoke - Starting the Development Environment

Next, you need to start up your Docker containers.

```bash
➜ invoke start
Starting Nautobot in detached mode...
Running docker-compose command "up --detach"
Creating network "nautobot_device_onboarding_default" with the default driver
Creating volume "nautobot_device_onboarding_postgres_data" with default driver
Creating nautobot_device_onboarding_redis_1 ...
Creating nautobot_device_onboarding_docs_1  ...
Creating nautobot_device_onboarding_postgres_1 ...
Creating nautobot_device_onboarding_postgres_1 ... done
Creating nautobot_device_onboarding_redis_1    ... done
Creating nautobot_device_onboarding_nautobot_1 ...
Creating nautobot_device_onboarding_docs_1     ... done
Creating nautobot_device_onboarding_nautobot_1 ... done
Creating nautobot_device_onboarding_worker_1   ...
Creating nautobot_device_onboarding_worker_1   ... done
Docker Compose is now in the Docker CLI, try `docker compose up`
```

This will start all of the Docker containers used for hosting Nautobot. You should see the following containers running after `invoke start` is finished.

```bash
➜ docker ps
****CONTAINER ID   IMAGE                            COMMAND                  CREATED          STATUS          PORTS                                       NAMES
ee90fbfabd77   nautobot-device-onboarding/nautobot:2.4.20-py3.12  "nautobot-server rqw…"   16 seconds ago   Up 13 seconds                                               nautobot_device_onboarding_worker_1
b8adb781d013   nautobot-device-onboarding/nautobot:2.4.20-py3.12  "/docker-entrypoint.…"   20 seconds ago   Up 15 seconds   0.0.0.0:8080->8080/tcp, :::8080->8080/tcp   nautobot_device_onboarding_nautobot_1
d64ebd60675d   nautobot-device-onboarding/nautobot:2.4.20-py3.12  "mkdocs serve -v -a …"   25 seconds ago   Up 18 seconds   0.0.0.0:8001->8080/tcp, :::8001->8080/tcp   nautobot_device_onboarding_docs_1
e72d63129b36   postgres:13-alpine               "docker-entrypoint.s…"   25 seconds ago   Up 19 seconds   0.0.0.0:5432->5432/tcp, :::5432->5432/tcp   nautobot_device_onboarding_postgres_1
96c6ff66997c   redis:6-alpine                   "docker-entrypoint.s…"   25 seconds ago   Up 21 seconds   0.0.0.0:6379->6379/tcp, :::6379->6379/tcp   nautobot_device_onboarding_redis_1
```

Once the containers are fully up, you should be able to open up a web browser, and view:

- The Nautobot homepage at [http://localhost:8080](http://localhost:8080)
- A live version of the documentation at [http://localhost:8001](http://localhost:8001)

!!! note
    Sometimes the containers take a minute to fully spin up. If the page doesn't load right away, wait a minute and try again.

### Invoke - Creating a Superuser

The Nautobot development image will automatically provision a super user when specifying the following variables within `creds.env` which is the default when copying `creds.example.env` to `creds.env`.

- `NAUTOBOT_CREATE_SUPERUSER=true`
- `NAUTOBOT_SUPERUSER_API_TOKEN=0123456789abcdef0123456789abcdef01234567`
- `NAUTOBOT_SUPERUSER_PASSWORD=admin`

!!! note
    The default username is **admin**, but can be overridden by specifying **NAUTOBOT_SUPERUSER_USERNAME**.

If you need to create additional superusers, run the follow commands.

```bash
➜ invoke createsuperuser
Running docker-compose command "ps --services --filter status=running"
Running docker-compose command "exec nautobot nautobot-server createsuperuser --username admin"
Error: That username is already taken.
Username: ntc
Email address: ntc@networktocode.com
Password:
Password (again):
Superuser created successfully.
```

### Invoke - Stopping the Development Environment

The last command to know for now is `invoke stop`.

```bash
➜ invoke stop
Stopping Nautobot...
Running docker-compose command "down"
Stopping nautobot_device_onboarding_worker_1   ...
Stopping nautobot_device_onboarding_nautobot_1 ...
Stopping nautobot_device_onboarding_docs_1     ...
Stopping nautobot_device_onboarding_redis_1    ...
Stopping nautobot_device_onboarding_postgres_1 ...
Stopping nautobot_device_onboarding_worker_1   ... done
Stopping nautobot_device_onboarding_nautobot_1 ... done
Stopping nautobot_device_onboarding_postgres_1 ... done
Stopping nautobot_device_onboarding_redis_1    ... done
Stopping nautobot_device_onboarding_docs_1     ... done
Removing nautobot_device_onboarding_worker_1   ...
Removing nautobot_device_onboarding_nautobot_1 ...
Removing nautobot_device_onboarding_docs_1     ...
Removing nautobot_device_onboarding_redis_1    ...
Removing nautobot_device_onboarding_postgres_1 ...
Removing nautobot_device_onboarding_postgres_1 ... done
Removing nautobot_device_onboarding_docs_1     ... done
Removing nautobot_device_onboarding_worker_1   ... done
Removing nautobot_device_onboarding_redis_1    ... done
Removing nautobot_device_onboarding_nautobot_1 ... done
Removing network nautobot_device_onboarding_default
```

This will safely shut down all of your running Docker containers for this project. When you are ready to spin containers back up, it is as simple as running `invoke start` again [as seen previously](#invoke-starting-the-development-environment).

!!! warning
    If you're wanting to reset the database and configuration settings, you can use the `invoke destroy` command, but **you will lose any data stored in those containers**, so make sure that is what you want to do.

### Real-Time Updates? How Cool!

Your environment should now be fully setup, all necessary Docker containers are created and running, and you're logged into Nautobot in your web browser. Now what?

Now you can start developing your app in the project folder!

The magic here is the root directory is mounted inside your Docker containers when built and ran, so **any** changes made to the files in here are directly updated to the Nautobot app code running in Docker. This means that as you modify the code in your app folder, the changes will be instantly updated in Nautobot.

!!! warning
    There are a few exceptions to this, as outlined in the section [To Rebuild or Not To Rebuild](#to-rebuild-or-not-to-rebuild).

The back-end Django process is setup to automatically reload itself (it only takes a couple of seconds) every time a file is updated (saved). So for example, if you were to update one of the files like `tables.py`, then save it, the changes will be visible right away in the web browser!

!!! note
    You may get connection refused while Django reloads, but it should be refreshed fairly quickly.

!!! note
    Workers do not get automatically restarted and must be restarted manually, if running with docker-compose you can run `docker restart nautobot_device_onboarding_worker_1`.

### Docker Logs

When trying to debug an issue, one helpful thing you can look at are the logs within the Docker containers.

```bash
➜ docker logs <name of container> -f
```

!!! note
    The `-f` tag will keep the logs open, and output them in realtime as they are generated.

!!! info
    Want to limit the log output even further? Use the `--tail <#>` command line argument in conjunction with `-f`.

So for example, our app is named `nautobot-device-onboarding`, the command would most likely be `docker logs nautobot_device_onboarding_nautobot_1 -f`. You can find the name of all running containers via `docker ps`.

If you want to view the logs specific to the worker container, simply use the name of that container instead.

## To Rebuild or Not to Rebuild

Most of the time, you will not need to rebuild your images. Simply running `invoke start` and `invoke stop` is enough to keep your environment going.

However there are a couple of instances when you will want to.

### Updating Environment Variables

To add environment variables to your containers, thus allowing Nautobot to use them, you will update/add them in the `development/development.env` file. However, doing so is considered updating the underlying container shell, instead of Django (which auto restarts itself on changes).

To get new environment variables to take effect, you will need stop any running images, rebuild the images, then restart them. This can easily be done with 3 commands:

```bash
➜ invoke stop
➜ invoke build
➜ invoke start
```

Once completed, the new/updated environment variables should now be live.

### Installing Additional Python Packages

If you want your app to leverage another available Nautobot app or another Python package, you can easily add them into your Docker environment.

```bash
➜ poetry add <package_name>
```

Once the dependencies are resolved, stop the existing containers, rebuild the Docker image, and then start all containers again.

```bash
➜ invoke stop
➜ invoke build
➜ invoke start
```

### Installing Additional Nautobot Apps

Let's say for example you want the new app you're creating to integrate into Slack. To do this, you will want to integrate into the existing Nautobot ChatOps App.

```bash
➜ poetry add nautobot-chatops
```

Once you activate the virtual environment via Poetry, you then tell Poetry to install the new app.

Before you continue, you'll need to update the file `development/nautobot_config.py` accordingly with the name of the new app under `PLUGINS` and any relevant settings as necessary for the app under `PLUGINS_CONFIG`. Since you're modifying the underlying OS (not just Django files), you need to rebuild the image. This is a similar process to updating environment variables, which was explained earlier.

```bash
➜ invoke stop
➜ invoke build
➜ invoke start
```

Once the containers are up and running, you should now see the new app installed in your Nautobot instance.

!!! note
    You can even launch an `ngrok` service locally on your laptop, pointing to port 8080 (such as for chatops development), and it will point traffic directly to your Docker images.

### Updating Python Version

To update the Python version, you can update it within `tasks.py`.

```python
namespace = Collection("nautobot_device_onboarding")
namespace.configure(
    {
        "nautobot_device_onboarding": {
            ...
<<<<<<< HEAD
            "python_ver": "3.11",
        ...
=======
            "python_ver": "3.12",
	    ...
>>>>>>> 4d3713b1
        }
    }
)
```

Or set the `INVOKE_NAUTOBOT_DEVICE_ONBOARDING_PYTHON_VER` variable.

### Updating Nautobot Version

To update the Nautobot version, you can update it within `tasks.py`.

```python
namespace = Collection("nautobot_device_onboarding")
namespace.configure(
    {
        "nautobot_device_onboarding": {
            ...
<<<<<<< HEAD
            "nautobot_ver": "3.0.0",
        ...
=======
            "nautobot_ver": "2.4.20",
	    ...
>>>>>>> 4d3713b1
        }
    }
)
```

Or set the `INVOKE_NAUTOBOT_DEVICE_ONBOARDING_NAUTOBOT_VER` variable.

## Other Miscellaneous Commands To Know

### Python Shell

To drop into a Django shell for Nautobot (in the Docker container) run:

```bash
➜ invoke nbshell
```

This is the same as running:

```bash
➜ invoke cli
➜ nautobot-server nbshell
```

### iPython Shell Plus

Django also has a more advanced shell that uses iPython and that will automatically import all the models:

```bash
➜ invoke shell-plus
```

This is the same as running:

```bash
➜ invoke cli
➜ nautobot-server shell_plus
```

### Tests

To run tests against your code, you can run all of the tests that the CI runs against any new PR with:

```bash
➜ invoke tests
```

To run an individual test, you can run any or all of the following:

```bash
➜ invoke unittest
➜ invoke ruff
➜ invoke pylint
```<|MERGE_RESOLUTION|>--- conflicted
+++ resolved
@@ -13,11 +13,7 @@
 
 The [Invoke](http://www.pyinvoke.org/) library is used to provide some helper commands based on the environment. There are a few configuration parameters which can be passed to Invoke to override the default configuration:
 
-<<<<<<< HEAD
 - `nautobot_ver`: the version of Nautobot to use as a base for any built docker containers (default: 3.0.0)
-=======
-- `nautobot_ver`: the version of Nautobot to use as a base for any built docker containers (default: 2.4.20)
->>>>>>> 4d3713b1
 - `project_name`: the default docker compose project name (default: `nautobot-device-onboarding`)
 - `python_ver`: the version of Python to use as a base for any built docker containers (default: 3.12)
 - `local`: a boolean flag indicating if invoke tasks should be run on the host or inside the docker containers (default: False, commands will be run in docker containers)
@@ -398,13 +394,8 @@
     {
         "nautobot_device_onboarding": {
             ...
-<<<<<<< HEAD
-            "python_ver": "3.11",
-        ...
-=======
             "python_ver": "3.12",
 	    ...
->>>>>>> 4d3713b1
         }
     }
 )
@@ -422,13 +413,8 @@
     {
         "nautobot_device_onboarding": {
             ...
-<<<<<<< HEAD
             "nautobot_ver": "3.0.0",
         ...
-=======
-            "nautobot_ver": "2.4.20",
-	    ...
->>>>>>> 4d3713b1
         }
     }
 )
