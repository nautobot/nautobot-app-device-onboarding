--- conflicted
+++ resolved
@@ -47,12 +47,9 @@
     - VRFs
         - VRF Names
         - Route Distinguishers (RD)
-<<<<<<< HEAD
     - Cabling
     - Software Version
-=======
     - Cabling (**Note** Cables attached to Circuits will be skipped)
->>>>>>> 54921c1a
 
 !!! info
     For more information look at the provided jsonschema definitions for each of the jobs.
