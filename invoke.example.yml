--- conflicted
+++ resolved
@@ -1,12 +1,7 @@
 ---
 nautobot_device_onboarding:
-<<<<<<< HEAD
   nautobot_ver: "next"  # TODO: Change to 3.0.0 after v3.0.0 is released
-  python_ver: "3.11"
-=======
-  nautobot_ver: "2.4.20"
   python_ver: "3.12"
->>>>>>> 4d3713b1
   # local: false
   # compose_dir: "/full/path/to/nautobot-app-device-onboarding/development"
 
