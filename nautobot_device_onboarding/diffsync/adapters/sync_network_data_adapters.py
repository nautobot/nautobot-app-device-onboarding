"""DiffSync adapters."""

import copy
import datetime

import diffsync
from diffsync.enum import DiffSyncModelFlags
from django.conf import settings
from django.contrib.contenttypes.models import ContentType
from django.db.models import Q
from django.core.exceptions import ValidationError
from nautobot.dcim.models import Device, Interface, SoftwareVersion
from nautobot.ipam.models import VLAN, VRF, IPAddress
from nautobot_ssot.contrib import NautobotAdapter
from netaddr import EUI, mac_unix_expanded
from netutils.interface import canonical_interface_name

from nautobot_device_onboarding.diffsync.models import sync_network_data_models
from nautobot_device_onboarding.nornir_plays.command_getter import (
    sync_network_data_command_getter,
)
from nautobot_device_onboarding.utils import diffsync_utils

app_settings = settings.PLUGINS_CONFIG["nautobot_device_onboarding"]


class FilteredNautobotAdapter(NautobotAdapter):
    """
    Allow Nautobot data to be filtered by the Job form inputs.

    Must be used with FilteredNautobotModel.
    """

    def _load_objects(self, diffsync_model):  # pylint: disable=protected-access
        """Given a diffsync model class, load a list of models from the database and return them."""
        parameter_names = self._get_parameter_names(diffsync_model)
        for database_object in diffsync_model._get_queryset(  # pylint: disable=protected-access
            adapter=self
        ):
            self._load_single_object(database_object, diffsync_model, parameter_names)


class SyncNetworkDataNautobotAdapter(FilteredNautobotAdapter):
    """Adapter for loading Nautobot data."""

    device = sync_network_data_models.SyncNetworkDataDevice
    interface = sync_network_data_models.SyncNetworkDataInterface
    ip_address = sync_network_data_models.SyncNetworkDataIPAddress
    ipaddress_to_interface = sync_network_data_models.SyncNetworkDataIPAddressToInterface
    vlan = sync_network_data_models.SyncNetworkDataVLAN
    vrf = sync_network_data_models.SyncNetworkDataVRF
    tagged_vlans_to_interface = sync_network_data_models.SyncNetworkDataTaggedVlansToInterface
    untagged_vlan_to_interface = sync_network_data_models.SyncNetworkDataUnTaggedVlanToInterface
    lag_to_interface = sync_network_data_models.SyncNetworkDataLagToInterface
    vrf_to_interface = sync_network_data_models.SyncNetworkDataVrfToInterface
    cable = sync_network_data_models.SyncNetworkDataCable
    software_version = sync_network_data_models.SyncNetworkSoftwareVersion
    software_version_to_device = sync_network_data_models.SyncNetworkSoftwareVersionToDevice

    primary_ips = None

    top_level = [
        "ip_address",
        "vlan",
        "vrf",
        "device",
        "ipaddress_to_interface",
        "untagged_vlan_to_interface",
        "tagged_vlans_to_interface",
        "lag_to_interface",
        "vrf_to_interface",
        "cable",
        "software_version",
        "software_version_to_device",
    ]

    def _cache_primary_ips(self, device_queryset):
        """
        Create a cache of primary ip address for devices.

        If the primary ip address of a device is unset due to the deletion
        of an interface, this cache is used to reset it in sync_complete().
        """
        self.primary_ips = {}
<<<<<<< HEAD
        for device in device_queryset.filter(Q(primary_ip4__isnull=False) | Q(primary_ip6__isnull=False)):
=======
        for device in device_queryset:
            # TODO: This fails if the device has no primary ip -- AttributeError: 'NoneType' object has no attribute 'id'
>>>>>>> 4d3713b1
            self.primary_ips[device.id] = device.primary_ip.id

    def load_param_mac_address(self, parameter_name, database_object):
        """Convert interface mac_address to string."""
        if database_object.mac_address:
            return str(database_object.mac_address)
        return ""

    def load_param_mtu(self, parameter_name, database_object):
        """Convert interface mtu to string."""
        if database_object.mtu:
            return str(database_object.mtu)
        return ""

    def load_ip_addresses(self):
        """Load IP addresses into the DiffSync store.

        Only IP Addresses that were returned by the CommandGetter job should be loaded.
        """
        ip_address_hosts = set()
        for _, device_data in self.job.command_getter_result.items():
            # for interface in device_data["interfaces"]:
            for _, interface_data in device_data["interfaces"].items():
                for ip_address in interface_data["ip_addresses"]:
                    if ip_address:
                        ip_address_hosts.add(ip_address["ip_address"])
        if "" in ip_address_hosts:
            ip_address_hosts.remove("")  # do not attempt to filter ip addresses with empty strings
        for ip_address in IPAddress.objects.filter(
            host__in=ip_address_hosts,
            parent__namespace__name=self.job.namespace.name,
        ):
            network_ip_address = self.ip_address(
                adapter=self,
                host=ip_address.host,
                mask_length=ip_address.mask_length,
                type=ip_address.type,
                ip_version=ip_address.ip_version,
                status__name=ip_address.status.name,
            )
            try:
                network_ip_address.model_flags = DiffSyncModelFlags.SKIP_UNMATCHED_DST
                self.add(network_ip_address)
            except diffsync.exceptions.ObjectAlreadyExists:
                self.job.logger.warning(
                    f"{network_ip_address} is already loaded to the DiffSync store. This is a duplicate IP Address."
                )
        return ip_address_hosts

    def load_vlans(self):
        """
        Load Vlans into the Diffsync store.

        Only Vlans that share locations with devices included in the sync should be loaded.
        """
        # TODO: update this to support multiple locations per VLAN after the setting for this feature has been added.
        location_ids = list(self.job.devices_to_load.values_list("location__id", flat=True))
        for vlan in VLAN.objects.filter(locations__in=location_ids):
            if (
                vlan.locations.count() > 1
            ):  # TODO: A conditional check will be needed here to support multiple locations per VLAN
                if self.job.debug:
                    self.job.logger.debug(
                        f"Vlan {vlan.name} has multiple locations. Skipping Vlan load for {vlan.name}."
                    )
                continue
            network_vlan = self.vlan(
                adapter=self,
                name=vlan.name,
                vid=vlan.vid,
                location__name=vlan.location.name if vlan.location else "",
            )
            try:
                network_vlan.model_flags = DiffSyncModelFlags.SKIP_UNMATCHED_DST
                self.add(network_vlan)
            except diffsync.exceptions.ObjectAlreadyExists:
                pass

    def load_tagged_vlans_to_interface(self):
        """
        Load Tagged VLAN interface assignments into the Diffsync store.

        Only Vlan assignments that were returned by the CommandGetter job should be loaded.
        """
        for interface in Interface.objects.filter(device__in=self.job.devices_to_load):
            tagged_vlans = []
            for vlan in interface.tagged_vlans.all():
                vlan_dict = {}
                vlan_dict["name"] = vlan.name
                vlan_dict["id"] = str(vlan.vid)
                tagged_vlans.append(vlan_dict)
            sorted_tagged_vlans = sorted(tagged_vlans, key=lambda x: x["id"])

            network_tagged_vlans_to_interface = self.tagged_vlans_to_interface(
                adapter=self,
                device__name=interface.device.name,
                name=interface.name,
                tagged_vlans=sorted_tagged_vlans,
            )
            network_tagged_vlans_to_interface.model_flags = DiffSyncModelFlags.SKIP_UNMATCHED_DST
            self.add(network_tagged_vlans_to_interface)

    def load_untagged_vlan_to_interface(self):
        """
        Load UnTagged VLAN interface assignments into the Diffsync store.

        Only UnTagged Vlan assignments that were returned by the CommandGetter job should be synced.
        """
        for interface in Interface.objects.filter(device__in=self.job.devices_to_load):
            untagged_vlan = {}
            if interface.untagged_vlan:
                untagged_vlan["name"] = interface.untagged_vlan.name
                untagged_vlan["id"] = str(interface.untagged_vlan.vid)

            network_untagged_vlan_to_interface = self.untagged_vlan_to_interface(
                adapter=self,
                device__name=interface.device.name,
                name=interface.name,
                untagged_vlan=untagged_vlan,
            )
            network_untagged_vlan_to_interface.model_flags = DiffSyncModelFlags.SKIP_UNMATCHED_DST
            self.add(network_untagged_vlan_to_interface)

    def load_lag_to_interface(self):
        """
        Load Lag interface assignments into the Diffsync store.

        Only Lag assignments that were returned by the CommandGetter job should be synced.
        """
        for interface in Interface.objects.filter(device__in=self.job.devices_to_load):
            network_lag_to_interface = self.lag_to_interface(
                adapter=self,
                device__name=interface.device.name,
                name=interface.name,
                lag__interface__name=interface.lag.name if interface.lag else "",
            )
            network_lag_to_interface.model_flags = DiffSyncModelFlags.SKIP_UNMATCHED_DST
            self.add(network_lag_to_interface)

    def load_vrfs(self):
        """
        Load Vrfs into the Diffsync store.

        Only Vrfs that were returned by the CommandGetter job should be synced.
        """
        for vrf in VRF.objects.all():
            network_vrf = self.vrf(
                adapter=self,
                name=vrf.name,
                namespace__name=vrf.namespace.name,
            )
            try:
                network_vrf.model_flags = DiffSyncModelFlags.SKIP_UNMATCHED_DST
                self.add(network_vrf)
            except diffsync.exceptions.ObjectAlreadyExists:
                continue

    def load_vrf_to_interface(self):
        """
        Load Vrf to  interface assignments into the Diffsync store.

        Only Vrf assignments that were returned by the CommandGetter job should be synced.
        """
        for interface in Interface.objects.filter(device__in=self.job.devices_to_load):
            vrf = {}
            if interface.vrf:
                vrf["name"] = interface.vrf.name

            network_vrf_to_interface = self.vrf_to_interface(
                adapter=self,
                device__name=interface.device.name,
                name=interface.name,
                vrf=vrf,
            )
            network_vrf_to_interface.model_flags = DiffSyncModelFlags.SKIP_UNMATCHED_DST
            self.add(network_vrf_to_interface)

    def load_cables(self):
        """
        Load Cables into diffsync store.

        Only cables returned by the CommandGetter job should be synced.
        """
        dcim_interface_content_type = ContentType.objects.get_for_model(Interface)
        for device in self.job.devices_to_load:
            for cable in device.get_cables():
                if (
                    cable.termination_a_type != dcim_interface_content_type
                    or cable.termination_b_type != dcim_interface_content_type
                ):
                    self.job.logger.warning(
                        f"Skipping Cable: {cable}. Only cables with interface terminations are supported."
                    )
                    continue
                if not cable.termination_a.device or not cable.termination_b.device:
                    self.job.logger.warning(
                        f"Skipping Cable: {cable}. Only cables connected to device interfaces are supported."
                    )
                if cable.termination_b.device.name == "" or cable.termination_a.device.name == "":
                    self.job.logger.warning(
                        f"Device attached to a cable is missing a name. Devices must have a name to utilize cable onboarding."
                        f"Skipping Cable: {cable}"
                    )
                    continue
                if cable.termination_a.device.name < cable.termination_b.device.name:
                    termination_a_device = cable.termination_a.device.name
                    termination_a_interface = cable.termination_a.name
                    termination_b_device = cable.termination_b.device.name
                    termination_b_interface = cable.termination_b.name
                else:
                    termination_a_device = cable.termination_b.device.name
                    termination_a_interface = cable.termination_b.name
                    termination_b_device = cable.termination_a.device.name
                    termination_b_interface = cable.termination_a.name

                network_cable = self.cable(
                    adapter=self,
                    status__name=cable.status.name,
                    termination_a__app_label="dcim",
                    termination_a__model="interface",
                    termination_a__device__name=termination_a_device,
                    termination_a__name=termination_a_interface,
                    termination_b__app_label="dcim",
                    termination_b__model="interface",
                    termination_b__device__name=termination_b_device,
                    termination_b__name=termination_b_interface,
                )

                try:
                    self.add(network_cable)
                    network_cable.pk = cable.pk
                    if self.job.debug:
                        self.job.logger.debug(f"Loaded Cable: {network_cable}")
                except diffsync.exceptions.ObjectAlreadyExists:
                    continue

    def load_software_versions(self):
        """Load Software Versions into the Diffsync store."""
        for software_version in SoftwareVersion.objects.all():
            network_software_version = self.software_version(
                adapter=self,
                version=software_version.version,
                platform__name=software_version.platform.name,
            )
            try:
                network_software_version.model_flags = DiffSyncModelFlags.SKIP_UNMATCHED_DST
                self.add(network_software_version)
            except diffsync.exceptions.ObjectAlreadyExists:
                continue

    def load_software_version_to_device(self):
        """Load Software Version to Device assignments into the Diffsync store."""
        for device in self.job.devices_to_load:
            network_software_version_to_device = self.software_version_to_device(
                adapter=self,
                name=device.name,
                serial=device.serial,
                software_version__version=device.software_version.version if device.software_version else "",
            )
            network_software_version_to_device.model_flags = DiffSyncModelFlags.SKIP_UNMATCHED_DST
            self.add(network_software_version_to_device)

    def load(self):
        """Generic implementation of the load function."""
        if not hasattr(self, "top_level") or not self.top_level:
            raise ValueError("'top_level' needs to be set on the class.")

        self._cache_primary_ips(device_queryset=self.job.devices_to_load)
        for model_name in self.top_level:
            if model_name == "ip_address":
                self.load_ip_addresses()
            elif model_name == "vlan":
                if self.job.sync_vlans:
                    self.load_vlans()
            elif model_name == "vrf":
                if self.job.sync_vrfs:
                    self.load_vrfs()
            elif model_name == "tagged_vlans_to_interface":
                if self.job.sync_vlans:
                    self.load_tagged_vlans_to_interface()
            elif model_name == "untagged_vlan_to_interface":
                if self.job.sync_vlans:
                    self.load_untagged_vlan_to_interface()
            elif model_name == "lag_to_interface":
                self.load_lag_to_interface()
            elif model_name == "vrf_to_interface":
                if self.job.sync_vrfs:
                    self.load_vrf_to_interface()
            elif model_name == "cable":
                if self.job.sync_cables:
                    self.load_cables()
            elif model_name == "software_version":
                if self.job.sync_software_version:
                    self.load_software_versions()
            elif model_name == "software_version_to_device":
                if self.job.sync_software_version:
                    self.load_software_version_to_device()
            else:
                diffsync_model = self._get_diffsync_class(model_name)
                self._load_objects(diffsync_model)

    def sync_complete(self, source, diff, *args, **kwargs):
        """
        Assign the primary ip address to a device and update the management interface setting.

        Syncing interfaces may result in the deletion of the original management interface. If
        this happens, the primary IP Address for the device should be set and the management only
        option on the appropriate interface should be set to True.

        This method only runs if data was changed.
        """
        if self.job.debug:
            self.job.logger.debug("Sync Complete method called, checking for missing primary ip addresses...")
        for device in self.job.devices_to_load.all():  # refresh queryset after sync is complete
            if not device.primary_ip:
                ip_address = ""
                if not self.primary_ips.get(device.id):
                    self.job.logger.info(f"No primary IP Address was previously assigned for Device: {device.name}.")
                    continue
                try:
                    ip_address = IPAddress.objects.get(id=self.primary_ips[device.id])
                    device.primary_ip4 = ip_address
                    device.validated_save()
                    self.job.logger.info(f"Assigning {ip_address} as primary IP Address for Device: {device.name}")
                except Exception as err:  # pylint: disable=broad-exception-caught
                    self.job.logger.error(
                        f"Unable to set Primary IP for {device.name}, {err.args}. "
                        "Please check the primary IP Address assignment for this device."
                    )
                if ip_address:
                    try:
                        interface = Interface.objects.get(device=device, ip_addresses__in=[ip_address])
                        interface.mgmt_only = True
                        interface.validated_save()
                        self.job.logger.info(
                            f"Management only set for interface: {interface.name} on device: {device.name}"
                        )
                    except Exception as err:  # pylint: disable=broad-exception-caught
                        self.job.logger.error(
                            "Failed to set management only on the "
                            f"management interface for {device.name}, {err}, {err.args}"
                        )
                else:
                    self.job.logger.error(
                        f"Failed to set management only on the managmeent interface for {device.name}"
                    )
        return super().sync_complete(source, diff, *args, **kwargs)


class MacUnixExpandedUppercase(mac_unix_expanded):
    """Mac Unix Expanded Uppercase."""

    word_fmt = "%.2X"


class SyncNetworkDataNetworkAdapter(diffsync.Adapter):
    """Adapter for loading Network data."""

    def __init__(self, *args, job, sync=None, **kwargs):
        """Instantiate this class, but do not load data immediately from the local system."""
        super().__init__(*args, **kwargs)
        self.job = job
        self.sync = sync

    device = sync_network_data_models.SyncNetworkDataDevice
    interface = sync_network_data_models.SyncNetworkDataInterface
    ip_address = sync_network_data_models.SyncNetworkDataIPAddress
    ipaddress_to_interface = sync_network_data_models.SyncNetworkDataIPAddressToInterface
    vlan = sync_network_data_models.SyncNetworkDataVLAN
    vrf = sync_network_data_models.SyncNetworkDataVRF
    tagged_vlans_to_interface = sync_network_data_models.SyncNetworkDataTaggedVlansToInterface
    untagged_vlan_to_interface = sync_network_data_models.SyncNetworkDataUnTaggedVlanToInterface
    lag_to_interface = sync_network_data_models.SyncNetworkDataLagToInterface
    vrf_to_interface = sync_network_data_models.SyncNetworkDataVrfToInterface
    cable = sync_network_data_models.SyncNetworkDataCable
    software_version = sync_network_data_models.SyncNetworkSoftwareVersion
    software_version_to_device = sync_network_data_models.SyncNetworkSoftwareVersionToDevice

    top_level = [
        "ip_address",
        "vlan",
        "vrf",
        "device",
        "ipaddress_to_interface",
        "untagged_vlan_to_interface",
        "tagged_vlans_to_interface",
        "lag_to_interface",
        "vrf_to_interface",
        "cable",
        "software_version",
        "software_version_to_device",
    ]

    def _handle_failed_devices(self, device_data):
        """
        Handle result data from failed devices.

        If a device fails to return expected data, log the result
        and remove it from the data to be loaded into the diffsync store.
        """
        failed_devices = []

        # Iterate over a copy of device_data to avoid modifying the dictionary while iterating
        for hostname in list(device_data.keys()):
            if device_data[hostname].get("failed"):
                self.job.logger.error(
                    f"{hostname}: Connection or data error, this device will not be synced. "
                    f"{device_data[hostname].get('failed_reason')}"
                )
                failed_devices.append(hostname)
        # remove devices that failed from the command getter results
        for hostname in failed_devices:
            del device_data[hostname]

        device_queryset, devices_with_errors = diffsync_utils.generate_device_queryset_from_command_getter_result(
            job=self.job, command_getter_result=device_data
        )

        # remove devices that have errors found while creating the queryset from the command getter results
        # Iterate over a copy of devices_with_errors to avoid modifying the list while iterating
        for hostname in list(devices_with_errors):
            if hostname in device_data:
                del device_data[hostname]

        failed_devices = failed_devices + devices_with_errors
        if failed_devices:
            self.job.logger.warning(f"Failed devices: {failed_devices}")

        self.job.command_getter_result = copy.deepcopy(device_data)
        self.job.devices_to_load = device_queryset

    def _handle_general_load_exception(self, error, hostname, data, model_type):
        """If a diffsync model fails to load, log the error."""
        self.job.logger.error(f"Failed to load {model_type} model for {hostname}. {error}, {error.args}")
        if self.job.debug:
            self.job.logger.debug(f"HOSTNAME: {hostname}, DATA: {data}")

    def execute_command_getter(self):
        """Query devices for data."""
        result = sync_network_data_command_getter(
            self.job,
            self.job.logger.getEffectiveLevel(),
        )
        # verify data returned is a dict
        data_type_check = diffsync_utils.check_data_type(result)
        if self.job.debug:
            self.job.logger.debug(f"CommandGetter data type check result: {data_type_check}")
        if data_type_check:
            self._handle_failed_devices(device_data=result)
        else:
            self.job.logger.error(
                "Data returned from CommandGetter is not the correct type. No devices will be onboarded"
            )
            raise ValidationError("Unexpected data returned from CommandGetter.")

    def _process_mac_address(self, mac_address):
        """Convert a mac address to match the value stored by Nautobot."""
        if mac_address:
            return str(EUI(mac_address, version=48, dialect=MacUnixExpandedUppercase))
        return ""

    def load_devices(self):
        """Load devices into the DiffSync store."""
        for hostname, device_data in self.job.command_getter_result.items():
            try:
                network_device = self.device(
                    adapter=self,
                    name=hostname,
                    serial=device_data["serial"],
                    last_network_data_sync=datetime.datetime.now().date().isoformat(),
                )
                self.add(network_device)
            except Exception as err:  # pylint: disable=broad-exception-caught
                self._handle_general_load_exception(error=err, hostname=hostname, data=device_data, model_type="device")
                continue
            for interface_name, interface_data in device_data["interfaces"].items():
                try:
                    network_interface = self.load_interface(hostname, interface_name, interface_data)
                    network_device.add_child(network_interface)
                except Exception as err:  # pylint: disable=broad-exception-caught
                    self._handle_general_load_exception(
                        error=err,
                        hostname=hostname,
                        data=device_data,
                        model_type="interface",
                    )
                    continue

    # def _get_vlan_name(self, interface_data):
    #     """Given interface data returned from a device, process and return the vlan name."""
    #     vlan_name = ""
    #     if self.job.sync_vlans:
    #         vlan_name = interface_data["untagged_vlan"]["name"] if interface_data["untagged_vlan"] else ""
    #     return vlan_name

    def load_interface(self, hostname, interface_name, interface_data):
        """Load an interface into the DiffSync store."""
        network_interface = self.interface(
            adapter=self,
            name=interface_name,
            device__name=hostname,
            status__name=self.job.interface_status.name,
            type=interface_data["type"],
            mac_address=self._process_mac_address(mac_address=interface_data["mac_address"]),
            mtu=interface_data["mtu"] if interface_data["mtu"] else "1500",
            description=interface_data["description"],
            enabled=interface_data["link_status"],
            mode=interface_data["802.1Q_mode"],
            parent_interface__name=None,
            lag__name=None,
            # untagged_vlan__name=self._get_vlan_name(interface_data=interface_data),
        )
        self.add(network_interface)
        return network_interface

    def load_ip_addresses(self):
        """Load IP addresses into the DiffSync store."""
        for (  # pylint: disable=too-many-nested-blocks
            hostname,
            device_data,
        ) in self.job.command_getter_result.items():
            if self.job.debug:
                self.job.logger.debug(f"Loading IP Addresses from {hostname}")
            # for interface in device_data["interfaces"]:
            for interface_name, interface_data in device_data["interfaces"].items():
                if interface_data["ip_addresses"]:
                    for ip_address in interface_data["ip_addresses"]:
                        if ip_address.get("ip_address"):  # the ip_address and mask_length may be empty, skip these
                            if self.job.debug:
                                self.job.logger.debug(f"Loading {ip_address} from {interface_name} on {hostname}")
                            try:
                                network_ip_address = self.ip_address(
                                    adapter=self,
                                    host=ip_address["ip_address"],
                                    mask_length=int(ip_address["prefix_length"]),
                                    type="host",
                                    ip_version=4,
                                    status__name=self.job.ip_address_status.name,
                                )
                                self.add(network_ip_address)
                            except diffsync.exceptions.ObjectAlreadyExists:
                                self.job.logger.warning(
                                    f"{network_ip_address} is already loaded to the "
                                    "DiffSync store. This is a duplicate IP Address."
                                )
                                continue
                            except (
                                Exception  # pylint: disable=broad-exception-caught
                            ) as err:
                                self._handle_general_load_exception(
                                    error=err,
                                    hostname=hostname,
                                    data=device_data,
                                    model_type="ip_address",
                                )
                                continue

    def load_vlans(self):
        """Load vlans into the Diffsync store."""
        location_names = {}
        for device in self.job.devices_to_load:
            location_names[device.name] = device.location.name

        for (
            hostname,
            device_data,
        ) in self.job.command_getter_result.items():  # pylint: disable=too-many-nested-blocks
            if self.job.debug:
                self.job.logger.debug(f"Loading Vlans from {hostname}")
            for _, interface_data in device_data["interfaces"].items():
                # add tagged vlans
                for tagged_vlan in interface_data["tagged_vlans"]:
                    try:
                        network_vlan = self.vlan(
                            adapter=self,
                            name=tagged_vlan["name"],
                            vid=tagged_vlan["id"],
                            location__name=location_names.get(hostname, ""),
                        )
                        self.add(network_vlan)
                    except diffsync.exceptions.ObjectAlreadyExists:
                        continue
                    except Exception as err:  # pylint: disable=broad-exception-caught
                        self._handle_general_load_exception(
                            error=err,
                            hostname=hostname,
                            data=device_data,
                            model_type="vlan",
                        )
                        continue
                # check for untagged vlan and add if necessary, skip VLAN 0
                if interface_data["untagged_vlan"] and interface_data["untagged_vlan"].get("id") == "0":
                    self.job.logger.warning("Interface with untagged vlan 0 found. Skipping untagged vlan load.")
                    continue

                if interface_data["untagged_vlan"]:
                    try:
                        network_vlan = self.vlan(
                            adapter=self,
                            name=interface_data["untagged_vlan"]["name"],
                            vid=interface_data["untagged_vlan"]["id"],
                            location__name=location_names.get(hostname, ""),
                        )
                        self.add(network_vlan)
                    except diffsync.exceptions.ObjectAlreadyExists:
                        continue
                    except Exception as err:  # pylint: disable=broad-exception-caught
                        self._handle_general_load_exception(
                            error=err,
                            hostname=hostname,
                            data=device_data,
                            model_type="vlan",
                        )
                        continue

    def load_vrfs(self):
        """Load vrfs into the Diffsync store."""
        for (
            hostname,
            device_data,
        ) in self.job.command_getter_result.items():  # pylint: disable=too-many-nested-blocks
            if self.job.debug:
                self.job.logger.debug(f"Loading Vrfs from {hostname}")
            # for interface in device_data["interfaces"]:
            for _, interface_data in device_data["interfaces"].items():
                if interface_data["vrf"]:
                    try:
                        network_vrf = self.vrf(
                            adapter=self,
                            name=interface_data["vrf"]["name"],
                            namespace__name=self.job.namespace.name,
                        )
                        self.add(network_vrf)
                    except diffsync.exceptions.ObjectAlreadyExists:
                        continue
                    except Exception as err:  # pylint: disable=broad-exception-caught
                        self._handle_general_load_exception(
                            error=err,
                            hostname=hostname,
                            data=device_data,
                            model_type="vrf",
                        )
                        continue

    def load_ip_address_to_interfaces(self):
        """Load ip address interface assignments into the Diffsync store."""
        for (
            hostname,
            device_data,
        ) in self.job.command_getter_result.items():  # pylint: disable=too-many-nested-blocks
            for interface_name, interface_data in device_data["interfaces"].items():
                for ip_address in interface_data["ip_addresses"]:
                    if ip_address["ip_address"]:  # the ip_address and mask_length may be empty, skip these
                        try:
                            network_ip_address_to_interface = self.ipaddress_to_interface(
                                adapter=self,
                                interface__device__name=hostname,
                                interface__name=interface_name,
                                ip_address__host=ip_address["ip_address"],
                                ip_address__mask_length=(
                                    int(ip_address["prefix_length"]) if ip_address["prefix_length"] else None
                                ),
                            )
                            self.add(network_ip_address_to_interface)
                        except (
                            Exception  # pylint: disable=broad-exception-caught
                        ) as err:
                            self._handle_general_load_exception(
                                error=err,
                                hostname=hostname,
                                data=device_data,
                                model_type="ip_address to interface",
                            )
                            continue

    def load_tagged_vlans_to_interface(self):
        """Load tagged vlan to interface assignments into the Diffsync store."""
        for hostname, device_data in self.job.command_getter_result.items():
            # for interface in device_data["interfaces"]:
            for interface_name, interface_data in device_data["interfaces"].items():
                try:
                    sorted_tagged_vlans = sorted(interface_data["tagged_vlans"], key=lambda x: x["id"])
                    network_tagged_vlans_to_interface = self.tagged_vlans_to_interface(
                        adapter=self,
                        device__name=hostname,
                        name=interface_name,
                        tagged_vlans=sorted_tagged_vlans,
                    )
                    self.add(network_tagged_vlans_to_interface)
                except Exception as err:  # pylint: disable=broad-exception-caught
                    self._handle_general_load_exception(
                        error=err,
                        hostname=hostname,
                        data=device_data,
                        model_type="tagged vlan to interface",
                    )
                    continue

    def load_untagged_vlan_to_interface(self):
        """Load untagged vlan to interface assignments into the Diffsync store."""
        for hostname, device_data in self.job.command_getter_result.items():
            for interface_name, interface_data in device_data["interfaces"].items():
                try:
                    if interface_data["untagged_vlan"] and interface_data["untagged_vlan"].get("id") == "0":
                        self.job.logger.warning("Interface with untagged vlan 0 found. Skipping untagged vlan load.")
                        continue
                    network_untagged_vlan_to_interface = self.untagged_vlan_to_interface(
                        adapter=self,
                        device__name=hostname,
                        name=interface_name,
                        untagged_vlan=interface_data["untagged_vlan"],
                    )
                    self.add(network_untagged_vlan_to_interface)

                except Exception as err:  # pylint: disable=broad-exception-caught
                    self._handle_general_load_exception(
                        error=err,
                        hostname=hostname,
                        data=device_data,
                        model_type="untagged vlan to interface",
                    )
                    continue

    def load_lag_to_interface(self):
        """Load lag interface assignments into the Diffsync store."""
        for hostname, device_data in self.job.command_getter_result.items():
            # for interface in device_data["interfaces"]:
            for interface_name, interface_data in device_data["interfaces"].items():
                try:
                    network_lag_to_interface = self.lag_to_interface(
                        adapter=self,
                        device__name=hostname,
                        name=interface_name,
                        lag__interface__name=(interface_data["lag"] if interface_data["lag"] else ""),
                    )
                    self.add(network_lag_to_interface)
                except Exception as err:  # pylint: disable=broad-exception-caught
                    self._handle_general_load_exception(
                        error=err,
                        hostname=hostname,
                        data=device_data,
                        model_type="lag to interface",
                    )
                    continue

    def load_vrf_to_interface(self):
        """Load Vrf to interface assignments into the Diffsync store."""
        for hostname, device_data in self.job.command_getter_result.items():
            for interface_name, interface_data in device_data["interfaces"].items():
                try:
                    network_vrf_to_interface = self.vrf_to_interface(
                        adapter=self,
                        device__name=hostname,
                        name=interface_name,
                        vrf=interface_data["vrf"],
                    )
                    self.add(network_vrf_to_interface)
                except Exception as err:  # pylint: disable=broad-exception-caught
                    self._handle_general_load_exception(
                        error=err,
                        hostname=hostname,
                        data=device_data,
                        model_type="vrf to interface",
                    )
                    continue

    def load_cables(self):  # pylint: disable=inconsistent-return-statements
        """Load cables into the Diffsync store."""
        for hostname, device_data in self.job.command_getter_result.items():
            if "cables" not in device_data:
                self.job.logger.warning(f"No cable data found for {hostname}. Skipping cable load.")
                return
            if self.job.debug:
                self.job.logger.debug(f"Loading Cables from {hostname}")
                self.job.logger.debug(f"Cable Data: {device_data['cables']}")

            # last case check to make sure cable data is returned and returned in the correct format (list of dict)

            try:
                for neighbor_data in device_data["cables"]:
                    try:
                        local_interface = canonical_interface_name(neighbor_data["local_interface"])
                    except KeyError as error:
                        error.args = error.args + "Local interface is missing a name."
                        self._handle_general_load_exception(
                            error=error,
                            hostname=hostname,
                            data=neighbor_data,
                            model_type="cable",
                        )
                        continue

                    try:
                        remote_interface = canonical_interface_name(neighbor_data["remote_interface"])
                    except KeyError as error:
                        error.args = error.args + "Remote interface is missing a name."
                        self._handle_general_load_exception(
                            error=error,
                            hostname=hostname,
                            data=neighbor_data,
                            model_type="cable",
                        )
                        continue

                    try:
                        remote_device = neighbor_data["remote_device"]
                    except KeyError as error:
                        error.args = error.args + "Remote device is missing a name."
                        self._handle_general_load_exception(
                            error=error,
                            hostname=hostname,
                            data=neighbor_data,
                            model_type="cable",
                        )
                        continue

                    if self.job.debug:
                        self.job.logger.debug(f"Neighbor Data: {neighbor_data}")

                    # always put the alphabetically first device as termination a
                    if hostname < remote_device:
                        termination_a_device = hostname
                        termination_a_interface = local_interface
                        termination_b_device = remote_device
                        termination_b_interface = remote_interface
                    else:
                        termination_a_device = remote_device
                        termination_a_interface = remote_interface
                        termination_b_device = hostname
                        termination_b_interface = local_interface

                    network_cable = self.cable(
                        adapter=self,
                        status__name="Connected",  # ask for default status in the job form
                        termination_a__app_label="dcim",
                        termination_a__model="interface",
                        termination_a__device__name=termination_a_device,
                        termination_a__name=termination_a_interface,
                        termination_b__app_label="dcim",
                        termination_b__model="interface",
                        termination_b__device__name=termination_b_device,
                        termination_b__name=termination_b_interface,
                    )
                    try:
                        self.add(network_cable)
                        if self.job.debug:
                            self.job.logger.debug(f"Loaded Cable: {network_cable}")
                    except diffsync.exceptions.ObjectAlreadyExists:
                        # object already in the diffsync store.
                        pass
            except KeyError as error:
                error.args = (
                    error.args
                    + "Cable data/cable key is missing from the returned device data or returned data is not a list."
                )
                self._handle_general_load_exception(
                    error=error,
                    hostname=hostname,
                    data=device_data,
                    model_type="cable",
                )

    def load_software_versions(self):
        """Load software versions into the Diffsync store."""
        for (  # pylint: disable=too-many-nested-blocks
            hostname,
            device_data,
        ) in self.job.command_getter_result.items():
            if self.job.debug:
                self.job.logger.debug(f"Loading Software Versions from {hostname}")
            if device_data["software_version"]:
                # TODO: This fails if no device exists that matches the serial retrieved from "show version"
                #       This should:
                #         - Track the device object from Nautobot since the user already provided it
                #         - Fail gracefully if the above is not possible
                device = Device.objects.get(serial=device_data["serial"])
                try:
                    network_software_version = self.software_version(
                        adapter=self,
                        platform__name=device.platform.name,
                        version=device_data["software_version"],
                    )
                    self.add(network_software_version)
                except diffsync.exceptions.ObjectAlreadyExists:
                    continue

    def load_software_version_to_device(self):
        """Load software version to device assignments into the Diffsync store."""
        for (  # pylint: disable=too-many-nested-blocks
            hostname,
            device_data,
        ) in self.job.command_getter_result.items():
            if self.job.debug:
                self.job.logger.debug(f"Loading Software Version to Device assignments from {hostname}")
            if device_data["software_version"]:
                try:
                    network_software_version_to_device = self.software_version_to_device(
                        adapter=self,
                        name=hostname,
                        serial=device_data["serial"],
                        software_version__version=device_data["software_version"],
                    )
                    self.add(network_software_version_to_device)
                except diffsync.exceptions.ObjectAlreadyExists:
                    continue

    def load(self):
        """Load network data."""
        self.execute_command_getter()
        self.load_ip_addresses()
        if self.job.sync_vlans:
            self.load_vlans()
        if self.job.sync_vrfs:
            self.load_vrfs()
        self.load_devices()
        self.load_ip_address_to_interfaces()
        if self.job.sync_vlans:
            self.load_tagged_vlans_to_interface()
            self.load_untagged_vlan_to_interface()
        self.load_lag_to_interface()
        if self.job.sync_vrfs:
            self.load_vrf_to_interface()
        if self.job.sync_cables:
            self.load_cables()
        if self.job.sync_software_version:
            self.load_software_versions()
        if self.job.sync_software_version:
            self.load_software_version_to_device()<|MERGE_RESOLUTION|>--- conflicted
+++ resolved
@@ -82,12 +82,7 @@
         of an interface, this cache is used to reset it in sync_complete().
         """
         self.primary_ips = {}
-<<<<<<< HEAD
         for device in device_queryset.filter(Q(primary_ip4__isnull=False) | Q(primary_ip6__isnull=False)):
-=======
-        for device in device_queryset:
-            # TODO: This fails if the device has no primary ip -- AttributeError: 'NoneType' object has no attribute 'id'
->>>>>>> 4d3713b1
             self.primary_ips[device.id] = device.primary_ip.id
 
     def load_param_mac_address(self, parameter_name, database_object):
