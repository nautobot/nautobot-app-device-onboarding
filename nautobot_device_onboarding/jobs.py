--- conflicted
+++ resolved
@@ -14,6 +14,8 @@
 from nautobot.extras.choices import SecretsGroupAccessTypeChoices, SecretsGroupSecretTypeChoices
 from nautobot.extras.models import Role, SecretsGroup, SecretsGroupAssociation, Status
 from nautobot.ipam.models import Namespace
+from nautobot_ssot.jobs.base import DataSource
+
 from nautobot_device_onboarding.diffsync.adapters.network_importer_adapters import (
     NetworkImporterNautobotAdapter,
     NetworkImporterNetworkAdapter,
@@ -25,26 +27,7 @@
 from nautobot_device_onboarding.exceptions import OnboardException
 from nautobot_device_onboarding.helpers import onboarding_task_fqdn_to_ip
 from nautobot_device_onboarding.netdev_keeper import NetdevKeeper
-<<<<<<< HEAD
-from nautobot_device_onboarding.nornir_plays.command_getter import (
-    command_getter_do,
-    command_getter_ni,
-    netmiko_send_commands,
-)
-from nautobot_device_onboarding.nornir_plays.empty_inventory import EmptyInventory
-from nautobot_device_onboarding.nornir_plays.logger import NornirLogger
-from nautobot_device_onboarding.nornir_plays.processor import ProcessorDO
-from nautobot_device_onboarding.utils.helper import add_platform_parsing_info, get_job_filter
-from nautobot_device_onboarding.utils.inventory_creator import _set_inventory
-
-InventoryPluginRegister.register("nautobot-inventory", NautobotORMInventory)
-InventoryPluginRegister.register("empty-inventory", EmptyInventory)
-TransformFunctionRegister.register("transform_to_add_command_parser_info", add_platform_parsing_info)
-
-=======
 from nautobot_device_onboarding.nornir_plays.command_getter import command_getter_do, command_getter_ni
-from nautobot_ssot.jobs.base import DataSource
->>>>>>> a16571be
 
 PLUGIN_SETTINGS = settings.PLUGINS_CONFIG["nautobot_device_onboarding"]
 
@@ -657,7 +640,7 @@
     """Simple Job to Execute Show Command."""
 
     class Meta:
-        """CommandGetterDO Job Meta."""
+        """Job Meta."""
 
         name = "Command Getter for Device Onboarding"
         description = "Login to a device(s) and run commands."
@@ -681,45 +664,21 @@
 class CommandGetterNetworkImporter(Job):
     """Simple Job to Execute Show Command."""
 
-<<<<<<< HEAD
+    class Meta:
+        """Job Meta."""
+
+        name = "Command Getter for Network Importer"
+        description = "Login to a device(s) and run commands."
+        has_sensitive_variables = False
+        hidden = False
+
     debug = BooleanVar()
     namespace = ObjectVar(model=Namespace, required=True)
     devices = MultiObjectVar(model=Device, required=False)
     location = ObjectVar(model=Location, required=False)
     device_role = ObjectVar(model=Role, required=False)
-=======
-    debug = BooleanVar(description="Enable for more verbose logging.")
-    namespace = ObjectVar(
-        model=Namespace, required=True, description="The namespace for all IP addresses created or updated in the sync."
-    )
-    devices = MultiObjectVar(
-        model=Device,
-        required=False,
-        description="Device(s) to update.",
-    )
-    location = ObjectVar(
-        model=Location,
-        query_params={"content_type": "dcim.device"},
-        required=False,
-        description="Only update devices at a specific location.",
-    )
-    device_role = ObjectVar(
-        model=Role,
-        query_params={"content_types": "dcim.device"},
-        required=False,
-        description="Only update devices with the selected role.",
-    )
->>>>>>> a16571be
     port = IntegerVar(default=22)
     timeout = IntegerVar(default=30)
-
-    class Meta:
-        """Meta object boilerplate for onboarding."""
-
-        name = "Command Getter for Network Importer"
-        description = "Login to a device(s) and run commands."
-        has_sensitive_variables = False
-        hidden = False
 
     def run(self, *args, **kwargs):
         """Run command getter."""
