# pylint: disable=attribute-defined-outside-init
"""Device Onboarding Jobs."""

import csv
import logging
from io import StringIO

from diffsync.enum import DiffSyncFlags
from django.conf import settings
from django.core.exceptions import ObjectDoesNotExist, ValidationError
from nautobot.apps.jobs import BooleanVar, FileVar, IntegerVar, Job, MultiObjectVar, ObjectVar, StringVar
from nautobot.core.celery import register_jobs
from nautobot.dcim.models import Device, DeviceType, Location, Platform
from nautobot.extras.choices import SecretsGroupAccessTypeChoices, SecretsGroupSecretTypeChoices
from nautobot.extras.models import Role, SecretsGroup, SecretsGroupAssociation, Status
from nautobot.ipam.models import Namespace
from nautobot_ssot.jobs.base import DataSource

from nautobot_device_onboarding.diffsync.adapters.network_importer_adapters import (
    NetworkImporterNautobotAdapter,
    NetworkImporterNetworkAdapter,
)
from nautobot_device_onboarding.diffsync.adapters.onboarding_adapters import (
    OnboardingNautobotAdapter,
    OnboardingNetworkAdapter,
)


from nautobot_device_onboarding.exceptions import OnboardException
from nautobot_device_onboarding.helpers import onboarding_task_fqdn_to_ip
from nautobot_device_onboarding.netdev_keeper import NetdevKeeper
from nautobot_device_onboarding.utils.formatter import map_interface_type
from nautobot_device_onboarding.nornir_plays.command_getter import command_getter_do, command_getter_ni

PLUGIN_SETTINGS = settings.PLUGINS_CONFIG["nautobot_device_onboarding"]

LOGGER = logging.getLogger(__name__)
name = "Device Onboarding/Network Importer"  # pylint: disable=invalid-name


class OnboardingTask(Job):  # pylint: disable=too-many-instance-attributes
    """Nautobot Job for onboarding a new device."""

    location = ObjectVar(
        model=Location,
        query_params={"content_type": "dcim.device"},
        description="Assigned Location for the onboarded device.",
    )
    ip_address = StringVar(
        description="IP Address/DNS Name of the device to onboard, specify in a comma separated list for multiple devices.",
        label="IP Address/FQDN",
    )
    port = IntegerVar(default=22)
    timeout = IntegerVar(default=30)
    credentials = ObjectVar(
        model=SecretsGroup, required=False, description="SecretsGroup for Device connection credentials."
    )
    platform = ObjectVar(
        model=Platform,
        required=False,
        description="Device platform. Define ONLY to override auto-recognition of platform.",
    )
    role = ObjectVar(
        model=Role,
        query_params={"content_types": "dcim.device"},
        required=False,
        description="Device role. Define ONLY to override auto-recognition of role.",
    )
    device_type = ObjectVar(
        model=DeviceType,
        label="Device Type",
        required=False,
        description="Device type. Define ONLY to override auto-recognition of type.",
    )
    continue_on_failure = BooleanVar(
        label="Continue On Failure",
        default=True,
        description="If an exception occurs, log the exception and continue to next device.",
    )

    class Meta:
        """Meta object boilerplate for onboarding."""

        name = "Perform Device Onboarding"
        description = "Login to a device(s) and populate Nautobot Device object(s)."
        has_sensitive_variables = False

    def __init__(self, *args, **kwargs):
        """Overload init to instantiate class attributes per W0201."""
        self.username = None
        self.password = None
        self.secret = None
        self.platform = None
        self.port = None
        self.timeout = None
        self.location = None
        self.device_type = None
        self.role = None
        self.credentials = None
        super().__init__(*args, **kwargs)

    def run(self, *args, **data):
        """Process a single Onboarding Task instance."""
        self._parse_credentials(data["credentials"])
        self.platform = data["platform"]
        self.port = data["port"]
        self.timeout = data["timeout"]
        self.location = data["location"]
        self.device_type = data["device_type"]
        self.role = data["role"]
        self.credentials = data["credentials"]

        self.logger.info("START: onboarding devices")
        # allows for itteration without having to spawn multiple jobs
        # Later refactor to use nautobot-plugin-nornir
        for address in data["ip_address"].replace(" ", "").split(","):
            try:
                self._onboard(address=address)
            except OnboardException as err:
                self.logger.exception(
                    "The following exception occurred when attempting to onboard %s: %s", address, str(err)
                )
                if not data["continue_on_failure"]:
                    raise OnboardException(
                        "fail-general - An exception occured and continue on failure was disabled."
                    ) from err

    def _onboard(self, address):
        """Onboard single device."""
        self.logger.info("Attempting to onboard %s.", address)
        address = onboarding_task_fqdn_to_ip(address)
        netdev = NetdevKeeper(
            hostname=address,
            port=self.port,
            timeout=self.timeout,
            username=self.username,
            password=self.password,
            secret=self.secret,
            napalm_driver=self.platform.napalm_driver if self.platform and self.platform.napalm_driver else None,
            optional_args=(
                self.platform.napalm_args if self.platform and self.platform.napalm_args else settings.NAPALM_ARGS
            ),
        )
        netdev.get_onboarding_facts()
        netdev_dict = netdev.get_netdev_dict()

        onboarding_kwargs = {
            # Kwargs extracted from OnboardingTask:
            "netdev_mgmt_ip_address": address,
            "netdev_nb_location_name": self.location.name,
            "netdev_nb_device_type_name": self.device_type,
            "netdev_nb_role_name": self.role.name if self.role else PLUGIN_SETTINGS["default_device_role"],
            "netdev_nb_role_color": PLUGIN_SETTINGS["default_device_role_color"],
            "netdev_nb_platform_name": self.platform.name if self.platform else None,
            "netdev_nb_credentials": self.credentials if PLUGIN_SETTINGS["assign_secrets_group"] else None,
            # Kwargs discovered on the Onboarded Device:
            "netdev_hostname": netdev_dict["netdev_hostname"],
            "netdev_vendor": netdev_dict["netdev_vendor"],
            "netdev_model": netdev_dict["netdev_model"],
            "netdev_serial_number": netdev_dict["netdev_serial_number"],
            "netdev_mgmt_ifname": netdev_dict["netdev_mgmt_ifname"],
            "netdev_mgmt_pflen": netdev_dict["netdev_mgmt_pflen"],
            "netdev_netmiko_device_type": netdev_dict["netdev_netmiko_device_type"],
            "onboarding_class": netdev_dict["onboarding_class"],
            "driver_addon_result": netdev_dict["driver_addon_result"],
        }
        onboarding_cls = netdev_dict["onboarding_class"]()
        onboarding_cls.credentials = {"username": self.username, "password": self.password, "secret": self.secret}
        onboarding_cls.run(onboarding_kwargs=onboarding_kwargs)
        self.logger.info(
            "Successfully onboarded %s with a management IP of %s", netdev_dict["netdev_hostname"], address
        )

    def _parse_credentials(self, credentials):
        """Parse and return dictionary of credentials."""
        if credentials:
            self.logger.info("Attempting to parse credentials from selected SecretGroup")
            try:
                self.username = credentials.get_secret_value(
                    access_type=SecretsGroupAccessTypeChoices.TYPE_GENERIC,
                    secret_type=SecretsGroupSecretTypeChoices.TYPE_USERNAME,
                )
                self.password = credentials.get_secret_value(
                    access_type=SecretsGroupAccessTypeChoices.TYPE_GENERIC,
                    secret_type=SecretsGroupSecretTypeChoices.TYPE_PASSWORD,
                )
                try:
                    self.secret = credentials.get_secret_value(
                        access_type=SecretsGroupAccessTypeChoices.TYPE_GENERIC,
                        secret_type=SecretsGroupSecretTypeChoices.TYPE_SECRET,
                    )
                except SecretsGroupAssociation.DoesNotExist:
                    self.secret = None
            except SecretsGroupAssociation.DoesNotExist as err:
                self.logger.exception(
                    "Unable to use SecretsGroup selected, ensure Access Type is set to Generic & at minimum Username & Password types are set."
                )
                raise OnboardException("fail-credentials - Unable to parse selected credentials.") from err

        else:
            self.logger.info("Using napalm credentials configured in nautobot_config.py")
            self.username = settings.NAPALM_USERNAME
            self.password = settings.NAPALM_PASSWORD
            self.secret = settings.NAPALM_ARGS.get("secret", None)


class SSOTDeviceOnboarding(DataSource):  # pylint: disable=too-many-instance-attributes
    """Job for syncing basic device info from a network into Nautobot."""

    def __init__(self, *args, **kwargs):
        """Initialize SSOTDeviceOnboarding."""
        super().__init__(*args, **kwargs)
        self.processed_csv_data = {}
        self.task_kwargs_csv_data = {}

        self.diffsync_flags = DiffSyncFlags.SKIP_UNMATCHED_DST

    class Meta:
        """Metadata about this Job."""

        name = "Sync Devices"
        description = "Synchronize basic device information into Nautobot"

    debug = BooleanVar(
        default=False,
        description="Enable for more verbose logging.",
    )
    csv_file = FileVar(
        label="CSV File", required=False, description="If a file is provided all the options below will be ignored."
    )
    location = ObjectVar(
        model=Location,
        required=False,
        query_params={"content_type": "dcim.device"},
        description="Assigned Location for all synced device(s)",
    )
    namespace = ObjectVar(model=Namespace, required=False, description="Namespace ip addresses belong to.")
    ip_addresses = StringVar(
        required=False,
        description="IP address of the device to sync, specify in a comma separated list for multiple devices.",
        label="IPv4 addresses",
    )
    port = IntegerVar(required=False, default=22)
    timeout = IntegerVar(required=False, default=30)
    set_mgmt_only = BooleanVar(
        default=True,
        label="Set Management Only",
        description="If True, new interfaces that are created will be set to management only. If False, new interfaces will be set to not be management only.",
    )
    update_devices_without_primary_ip = BooleanVar(
        default=False,
        description="If a device at the specified location already exists in Nautobot but the primary ip address "
        "does not match an ip address entered, update this device with the sync.",
    )
    device_role = ObjectVar(
        model=Role,
        query_params={"content_types": "dcim.device"},
        required=False,
        description="Role to be applied to all synced devices.",
    )
    device_status = ObjectVar(
        model=Status,
        query_params={"content_types": "dcim.device"},
        required=False,
        description="Status to be applied to all synced devices.",
    )
    interface_status = ObjectVar(
        model=Status,
        query_params={"content_types": "dcim.interface"},
        required=False,
        description="Status to be applied to all new synced device interfaces. This value does not update with additional syncs.",
    )
    ip_address_status = ObjectVar(
        label="IP address status",
        model=Status,
        query_params={"content_types": "ipam.ipaddress"},
        required=False,
        description="Status to be applied to all new synced IP addresses. This value does not update with additional syncs.",
    )
    secrets_group = ObjectVar(
        model=SecretsGroup, required=False, description="SecretsGroup for device connection credentials."
    )
    platform = ObjectVar(
        model=Platform,
        required=False,
        description="Device platform. Define ONLY to override auto-recognition of platform.",
    )

    def load_source_adapter(self):
        """Load onboarding network adapter."""
        self.source_adapter = OnboardingNetworkAdapter(job=self, sync=self.sync)
        self.source_adapter.load()

    def load_target_adapter(self):
        """Load onboarding Nautobot adapter."""
        self.target_adapter = OnboardingNautobotAdapter(job=self, sync=self.sync)
        self.target_adapter.load()

    def _convert_sring_to_bool(self, string, header):
        """Given a string of 'true' or 'false' convert to bool."""
        if string.lower() == "true":
            return True
        if string.lower() == "false":
            return False
        raise ValidationError(
            f"'{string}' in column '{header}' failed to convert to a boolean value. "
            "Please use either 'True' or 'False'."
        )

    def _process_csv_data(self, csv_file):
        """Convert CSV data into a dictionary containing Nautobot objects."""
        self.logger.info("Decoding CSV file...")
        decoded_csv_file = csv_file.read().decode("utf-8")
        csv_reader = csv.DictReader(StringIO(decoded_csv_file))
        self.logger.info("Processing CSV data...")
        processing_failed = False
        processed_csv_data = {}
        self.task_kwargs_csv_data = {}
        row_count = 1
        for row in csv_reader:
            query = None
            try:
                query = f"location_name: {row.get('location_name')}, location_parent_name: {row.get('location_parent_name')}"
                if row.get("location_parent_name"):
                    location = Location.objects.get(
                        name=row["location_name"].strip(), parent__name=row["location_parent_name"].strip()
                    )
                else:
                    query = query = f"location_name: {row.get('location_name')}"
                    location = Location.objects.get(name=row["location_name"].strip(), parent=None)
                query = f"device_role: {row.get('device_role_name')}"
                device_role = Role.objects.get(
                    name=row["device_role_name"].strip(),
                )
                query = f"namespace: {row.get('namespace')}"
                namespace = Namespace.objects.get(
                    name=row["namespace"].strip(),
                )
                query = f"device_status: {row.get('device_status_name')}"
                device_status = Status.objects.get(
                    name=row["device_status_name"].strip(),
                )
                query = f"interface_status: {row.get('interface_status_name')}"
                interface_status = Status.objects.get(
                    name=row["interface_status_name"].strip(),
                )
                query = f"ip_address_status: {row.get('ip_address_status_name')}"
                ip_address_status = Status.objects.get(
                    name=row["ip_address_status_name"].strip(),
                )
                query = f"secrets_group: {row.get('secrets_group_name')}"
                secrets_group = SecretsGroup.objects.get(
                    name=row["secrets_group_name"].strip(),
                )
                query = f"platform: {row.get('platform_name')}"
                platform = None
                if row.get("platform_name"):
                    platform = Platform.objects.get(
                        name=row["platform_name"].strip(),
                    )

                set_mgmgt_only = self._convert_sring_to_bool(
                    string=row["set_mgmt_only"].lower().strip(), header="set_mgmt_only"
                )
                update_devices_without_primary_ip = self._convert_sring_to_bool(
                    string=row["update_devices_without_primary_ip"].lower().strip(),
                    header="update_devices_without_primary_ip",
                )

                processed_csv_data[row["ip_address_host"]] = {}
                processed_csv_data[row["ip_address_host"]]["location"] = location
                processed_csv_data[row["ip_address_host"]]["namespace"] = namespace
                processed_csv_data[row["ip_address_host"]]["port"] = int(row["port"].strip())
                processed_csv_data[row["ip_address_host"]]["timeout"] = int(row["timeout"].strip())
                processed_csv_data[row["ip_address_host"]]["set_mgmt_only"] = set_mgmgt_only
                processed_csv_data[row["ip_address_host"]][
                    "update_devices_without_primary_ip"
                ] = update_devices_without_primary_ip
                processed_csv_data[row["ip_address_host"]]["device_role"] = device_role
                processed_csv_data[row["ip_address_host"]]["device_status"] = device_status
                processed_csv_data[row["ip_address_host"]]["interface_status"] = interface_status
                processed_csv_data[row["ip_address_host"]]["ip_address_status"] = ip_address_status
                processed_csv_data[row["ip_address_host"]]["secrets_group"] = secrets_group
                processed_csv_data[row["ip_address_host"]]["platform"] = platform

                # Prepare ids to send to the job in celery
                self.task_kwargs_csv_data[row["ip_address_host"]] = {}
                self.task_kwargs_csv_data[row["ip_address_host"]]["port"] = int(row["port"].strip())
                self.task_kwargs_csv_data[row["ip_address_host"]]["timeout"] = int(row["timeout"].strip())
                self.task_kwargs_csv_data[row["ip_address_host"]]["secrets_group"] = (
                    secrets_group.id if secrets_group else ""
                )
                self.task_kwargs_csv_data[row["ip_address_host"]]["platform"] = platform.id if platform else ""
                row_count += 1
            except ObjectDoesNotExist as err:
                self.logger.error(f"(row {sum([row_count, 1])}), {err} {query}")
                processing_failed = True
                row_count += 1
            except ValidationError as err:
                self.logger.error(f"(row {sum([row_count, 1])}), {err}")
                row_count += 1
        if processing_failed:
            processed_csv_data = None
        if row_count <= 1:
            self.logger.error("The CSV file is empty!")
            processed_csv_data = None

        return processed_csv_data

    def run(
        self,
        dryrun,
        memory_profiling,
        debug,
        csv_file,
        location,
        namespace,
        ip_addresses,
        set_mgmt_only,
        update_devices_without_primary_ip,
        device_role,
        device_status,
        interface_status,
        ip_address_status,
        port,
        timeout,
        secrets_group,
        platform,
        *args,
        **kwargs,
    ):
        """Run sync."""
        self.dryrun = dryrun
        self.memory_profiling = memory_profiling
        self.debug = debug

        if csv_file:
            self.processed_csv_data = self._process_csv_data(csv_file=csv_file)
            if self.processed_csv_data:
                # create a list of ip addresses for processing in the adapter
                self.ip_addresses = []
                for ip_address in self.processed_csv_data:
                    self.ip_addresses.append(ip_address)
                # prepare the task_kwargs needed by the CommandGetterDO job
                self.job_result.task_kwargs = {"debug": debug, "csv_file": self.task_kwargs_csv_data}
            else:
                raise ValidationError(message="CSV check failed. No devices will be onboarded.")

        else:
            # Verify that all requried form inputs have been provided
            required_inputs = {
                "location": location,
                "namespace": namespace,
                "ip_addresses": ip_addresses,
                "device_role": device_role,
                "device_status": device_status,
                "interface_status": interface_status,
                "ip_address_status": ip_address_status,
                "port": port,
                "timeout": timeout,
                "secrets_group": secrets_group,
            }

            missing_required_inputs = [
                form_field for form_field, input_value in required_inputs.items() if not input_value
            ]
            if not missing_required_inputs:
                pass
            else:
                self.logger.error(f"Missing requried inputs from job form: {missing_required_inputs}")
                raise ValidationError(message=f"Missing required inputs {missing_required_inputs}")

            self.location = location
            self.namespace = namespace
            self.ip_addresses = ip_addresses.replace(" ", "").split(",")
            self.set_mgmt_only = set_mgmt_only
            self.update_devices_without_primary_ip = update_devices_without_primary_ip
            self.device_role = device_role
            self.device_status = device_status
            self.interface_status = interface_status
            self.ip_address_status = ip_address_status
            self.port = port
            self.timeout = timeout
            self.secrets_group = secrets_group
            self.platform = platform

            self.job_result.task_kwargs = {
                "debug": debug,
                "location": location,
                "namespace": namespace,
                "ip_addresses": ip_addresses,
                "set_mgmt_only": set_mgmt_only,
                "update_devices_without_primary_ip": update_devices_without_primary_ip,
                "device_role": device_role,
                "device_status": device_status,
                "interface_status": interface_status,
                "ip_address_status": ip_address_status,
                "port": port,
                "timeout": timeout,
                "secrets_group": secrets_group,
                "platform": platform,
                "csv_file": "",
            }
        super().run(dryrun, memory_profiling, *args, **kwargs)


class SSOTNetworkImporter(DataSource):  # pylint: disable=too-many-instance-attributes
    """Job syncing extended device attributes into Nautobot."""

    def __init__(self, *args, **kwargs):
        """Initialize SSOTNetworkImporter."""
        super().__init__(*args, **kwargs)

        self.filtered_devices = None  # Queryset of devices based on form inputs

        # FOR TESTING ONLY, REMOVE WHEN NOT TESTING
        # from nautobot_device_onboarding.diffsync import mock_data
        # from nautobot_device_onboarding.utils import diffsync_utils
        # self.command_getter_result = mock_data.network_importer_mock_data
        # self.devices_to_load = diffsync_utils.generate_device_queryset_from_command_getter_result(mock_data.network_importer_mock_data)
        # FOR TESTING ONLY, REMOVE WHEN NOT TESTING

        # RESTORE THESE LINES WHEN NOT TESTING! #
        self.command_getter_result = None  # Dict result from CommandGetter job
        self.logger.info(f"Command Getter Result: {self.command_getter_result}")
        self.devices_to_load = None  # Queryset consisting of devices that responded
        # RESTORE THESE LINES WHEN NOT TESTING! #

    class Meta:
        """Metadata about this Job."""

        name = "Sync Network Data"
        description = (
            "Synchronize extended device attribute information into Nautobot; "
            "including Interfaces, IPAddresses, Prefixes, Vlans and Cables."
        )

    debug = BooleanVar(description="Enable for more verbose logging.")
    sync_vlans = BooleanVar(default=False, description="Sync VLANs and interface VLAN assignments.")
    namespace = ObjectVar(
        model=Namespace, required=True, description="The namespace for all IP addresses created or updated in the sync."
    )
    interface_status = ObjectVar(
        model=Status,
        query_params={"content_types": "dcim.interface"},
        required=True,
        description="Status to be applied to all synced device interfaces. This will update existing interface statuses.",
    )
    ip_address_status = ObjectVar(
        label="IP address status",
        model=Status,
        query_params={"content_types": "ipam.ipaddress"},
        required=True,
        description="Status to be applied to all synced IP addresses. This will update existing IP address statuses",
    )

    default_prefix_status = ObjectVar(
        model=Status,
        query_params={"content_types": "ipam.prefix"},
        required=True,
        description="Status to be applied to all new created prefixes. Prefix status does not update with additional syncs.",
    )
    devices = MultiObjectVar(
        model=Device,
        required=False,
        description="Device(s) to update.",
    )
    location = ObjectVar(
        model=Location,
        query_params={"content_type": "dcim.device"},
        required=False,
        description="Only update devices at a specific location.",
    )
    device_role = ObjectVar(
        model=Role,
        query_params={"content_types": "dcim.device"},
        required=False,
        description="Only update devices with the selected role.",
    )

    def load_source_adapter(self):
        """Load onboarding network adapter."""
        # do not load source data if the job form does not filter which devices to sync
        if self.filtered_devices:
            self.source_adapter = NetworkImporterNetworkAdapter(job=self, sync=self.sync)
            self.source_adapter.load()

    def load_target_adapter(self):
        """Load onboarding Nautobot adapter."""
        self.target_adapter = NetworkImporterNautobotAdapter(job=self, sync=self.sync)
        self.target_adapter.load()

    def run(
        self,
        dryrun,
        memory_profiling,
        debug,
        namespace,
        interface_status,
        ip_address_status,
        default_prefix_status,
        location,
        devices,
        device_role,
        sync_vlans,
        *args,
        **kwargs,
    ):
        """Run sync."""
        self.dryrun = dryrun
        self.memory_profiling = memory_profiling
        self.debug = debug
        self.namespace = namespace
        self.ip_address_status = ip_address_status
        self.interface_status = interface_status
        self.default_prefix_status = default_prefix_status
        self.location = location
        self.devices = devices
        self.device_role = device_role
        self.sync_vlans = sync_vlans

        # Filter devices based on form input
        device_filter = {}
        if self.devices:
            device_filter["id__in"] = [device.id for device in devices]
        if self.location:
            device_filter["location"] = location
        if self.device_role:
            device_filter["role"] = device_role
        if device_filter:  # prevent all devices from being returned by an empty filter
            self.filtered_devices = Device.objects.filter(**device_filter)
        else:
            self.logger.error("No device filter options were provided, no devices will be synced.")

        self.job_result.task_kwargs = {
            "debug": debug,
            "ip_address_status": ip_address_status,
            "default_prefix_status": default_prefix_status,
            "location": location,
            "devices": self.filtered_devices,
            "device_role": device_role,
            "sync_vlans": sync_vlans,
        }

        super().run(dryrun, memory_profiling, *args, **kwargs)


class CommandGetterDO(Job):
    """Simple Job to Execute Show Command."""

    class Meta:
        """Job Meta."""

        name = "Command Getter for Device Onboarding"
        description = "Login to a device(s) and run commands."
        has_sensitive_variables = False
        hidden = False

    csv_file = StringVar(required=False)
    debug = BooleanVar(required=False)
    ip_addresses = StringVar(required=False)
    port = IntegerVar(required=False)
    timeout = IntegerVar(required=False)
    secrets_group = ObjectVar(model=SecretsGroup)
    platform = ObjectVar(model=Platform, required=False)

    def run(self, *args, **kwargs):
        """Run command getter."""
        compiled_results = command_getter_do(self.job_result, self.logger.getEffectiveLevel(), kwargs)
        return compiled_results


class CommandGetterNetworkImporter(Job):
    """Simple Job to Execute Show Command."""

    class Meta:
        """Job Meta."""

        name = "Command Getter for Network Importer"
        description = "Login to a device(s) and run commands."
        has_sensitive_variables = False
        hidden = False

    debug = BooleanVar()
    namespace = ObjectVar(model=Namespace, required=True)
    devices = MultiObjectVar(model=Device, required=False)
    location = ObjectVar(model=Location, required=False)
    device_role = ObjectVar(model=Role, required=False)
    port = IntegerVar(default=22)
    timeout = IntegerVar(default=30)

    def run(self, *args, **kwargs):
        """Run command getter."""
        compiled_results = command_getter_ni(self.job_result, self.logger.getEffectiveLevel(), kwargs)
<<<<<<< HEAD
=======
        for device, device_data in compiled_results.items():
            self.logger.info(f"Device Data: {device_data}")
            serial = Device.objects.get(name=device).serial
            self.logger.info(f"Serial: {serial}")
            mtu_list = device_data.get("mtu", [])
            type_list = device_data.get("type", [])
            ip_list = device_data.get("ip_addresses", [])
            prefix_list = device_data.get("prefix_length", [])
            mac_list = device_data.get("mac_address", [])
            description_list = device_data.get("description", [])
            link_status_list = device_data.get("link_status", [])
            self.logger.info(f"IP List {ip_list}")
            self.logger.info(f"Prefix List {prefix_list}")
            interface_dict = {}
            for item in mtu_list:
                interface_dict.setdefault(item["interface"], {})["mtu"] = item["mtu"]
            for item in type_list:
                interface_type = map_interface_type(item["type"])
                interface_dict.setdefault(item["interface"], {})["type"] = interface_type
            for item in ip_list:
                interface_dict.setdefault(item["interface"], {})["ip_addresses"] = {"host": item["ip_address"]}
            self.logger.info(f"Interface Dict {interface_dict}")
            for item in prefix_list:
                interface_dict.setdefault(item["interface"], {}).setdefault("ip_addresses", {})["prefix_length"] = item[
                    "prefix_length"
                ]
            for item in mac_list:
                interface_dict.setdefault(item["interface"], {})["mac_address"] = item["mac_address"]
            for item in description_list:
                interface_dict.setdefault(item["interface"], {})["description"] = item["description"]
            for item in link_status_list:
                interface_dict.setdefault(item["interface"], {})["enabled"] = item["link_status"] == "up"
            for _, data in interface_dict.items():
                ip_addresses = data.get("ip_addresses", {})
                if ip_addresses:
                    data["ip_addresses"] = [ip_addresses]

            device_data["interfaces"] = interface_dict
            device_data["serial"] = serial

            del device_data["mtu"]
            del device_data["type"]
            del device_data["ip_addresses"]
            del device_data["prefix_length"]
            del device_data["mac_address"]
            del device_data["description"]
            del device_data["link_status"]

>>>>>>> 8d153772
        return compiled_results


jobs = [OnboardingTask, SSOTDeviceOnboarding, SSOTNetworkImporter, CommandGetterDO, CommandGetterNetworkImporter]
register_jobs(*jobs)<|MERGE_RESOLUTION|>--- conflicted
+++ resolved
@@ -692,57 +692,6 @@
     def run(self, *args, **kwargs):
         """Run command getter."""
         compiled_results = command_getter_ni(self.job_result, self.logger.getEffectiveLevel(), kwargs)
-<<<<<<< HEAD
-=======
-        for device, device_data in compiled_results.items():
-            self.logger.info(f"Device Data: {device_data}")
-            serial = Device.objects.get(name=device).serial
-            self.logger.info(f"Serial: {serial}")
-            mtu_list = device_data.get("mtu", [])
-            type_list = device_data.get("type", [])
-            ip_list = device_data.get("ip_addresses", [])
-            prefix_list = device_data.get("prefix_length", [])
-            mac_list = device_data.get("mac_address", [])
-            description_list = device_data.get("description", [])
-            link_status_list = device_data.get("link_status", [])
-            self.logger.info(f"IP List {ip_list}")
-            self.logger.info(f"Prefix List {prefix_list}")
-            interface_dict = {}
-            for item in mtu_list:
-                interface_dict.setdefault(item["interface"], {})["mtu"] = item["mtu"]
-            for item in type_list:
-                interface_type = map_interface_type(item["type"])
-                interface_dict.setdefault(item["interface"], {})["type"] = interface_type
-            for item in ip_list:
-                interface_dict.setdefault(item["interface"], {})["ip_addresses"] = {"host": item["ip_address"]}
-            self.logger.info(f"Interface Dict {interface_dict}")
-            for item in prefix_list:
-                interface_dict.setdefault(item["interface"], {}).setdefault("ip_addresses", {})["prefix_length"] = item[
-                    "prefix_length"
-                ]
-            for item in mac_list:
-                interface_dict.setdefault(item["interface"], {})["mac_address"] = item["mac_address"]
-            for item in description_list:
-                interface_dict.setdefault(item["interface"], {})["description"] = item["description"]
-            for item in link_status_list:
-                interface_dict.setdefault(item["interface"], {})["enabled"] = item["link_status"] == "up"
-            for _, data in interface_dict.items():
-                ip_addresses = data.get("ip_addresses", {})
-                if ip_addresses:
-                    data["ip_addresses"] = [ip_addresses]
-
-            device_data["interfaces"] = interface_dict
-            device_data["serial"] = serial
-
-            del device_data["mtu"]
-            del device_data["type"]
-            del device_data["ip_addresses"]
-            del device_data["prefix_length"]
-            del device_data["mac_address"]
-            del device_data["description"]
-            del device_data["link_status"]
-
->>>>>>> 8d153772
         return compiled_results
 
 
