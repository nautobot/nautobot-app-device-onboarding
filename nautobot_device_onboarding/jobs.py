# pylint: disable=attribute-defined-outside-init
"""Device Onboarding Jobs."""

import logging

from diffsync.enum import DiffSyncFlags
from django.conf import settings
from nautobot.apps.jobs import (
    BooleanVar,
    IntegerVar,
    Job,
    MultiObjectVar,
    ObjectVar,
    StringVar,
)
from nautobot.core.celery import register_jobs
from nautobot.dcim.models import Device, DeviceType, Location, Platform
from nautobot.extras.choices import (
    SecretsGroupAccessTypeChoices,
    SecretsGroupSecretTypeChoices,
)
from nautobot.extras.models import (
    Role,
    SecretsGroup,
    SecretsGroupAssociation,
    Status,
    Tag,
)
from nautobot.ipam.models import Namespace
from nautobot_plugin_nornir.constants import NORNIR_SETTINGS
from nautobot_plugin_nornir.plugins.inventory.nautobot_orm import NautobotORMInventory
from nautobot_ssot.jobs.base import DataSource
from nornir import InitNornir
<<<<<<< HEAD
from nornir.core.plugins.inventory import InventoryPluginRegister
from nornir_netmiko import netmiko_send_command
=======
from nornir.core.plugins.inventory import (
    InventoryPluginRegister,
    TransformFunctionRegister,
)
>>>>>>> d6cd5d13

from nautobot_device_onboarding.diffsync.adapters.network_importer_adapters import (
    NetworkImporterNautobotAdapter,
    NetworkImporterNetworkAdapter,
)
from nautobot_device_onboarding.diffsync.adapters.onboarding_adapters import (
    OnboardingNautobotAdapter,
    OnboardingNetworkAdapter,
)
from nautobot_device_onboarding.exceptions import OnboardException
from nautobot_device_onboarding.helpers import onboarding_task_fqdn_to_ip
from nautobot_device_onboarding.netdev_keeper import NetdevKeeper
from nautobot_device_onboarding.nornir_plays.command_getter import netmiko_send_commands
from nautobot_device_onboarding.nornir_plays.empty_inventory import EmptyInventory
from nautobot_device_onboarding.nornir_plays.logger import NornirLogger
from nautobot_device_onboarding.nornir_plays.processor import ProcessorDO
from nautobot_device_onboarding.utils.helper import (
    add_platform_parsing_info,
    get_job_filter,
)
from nautobot_device_onboarding.utils.inventory_creator import _set_inventory

InventoryPluginRegister.register("nautobot-inventory", NautobotORMInventory)
InventoryPluginRegister.register("empty-inventory", EmptyInventory)
TransformFunctionRegister.register("transform_to_add_command_parser_info", add_platform_parsing_info)


PLUGIN_SETTINGS = settings.PLUGINS_CONFIG["nautobot_device_onboarding"]

LOGGER = logging.getLogger(__name__)
name = "Device Onboarding/Network Importer"  # pylint: disable=invalid-name


class OnboardingTask(Job):  # pylint: disable=too-many-instance-attributes
    """Nautobot Job for onboarding a new device."""

    location = ObjectVar(
        model=Location,
        query_params={"content_type": "dcim.device"},
        description="Assigned Location for the onboarded device.",
    )
    ip_address = StringVar(
        description="IP Address/DNS Name of the device to onboard, specify in a comma separated list for multiple devices.",
        label="IP Address/FQDN",
    )
    port = IntegerVar(default=22)
    timeout = IntegerVar(default=30)
    credentials = ObjectVar(
        model=SecretsGroup, required=False, description="SecretsGroup for Device connection credentials."
    )
    platform = ObjectVar(
        model=Platform,
        required=False,
        description="Device platform. Define ONLY to override auto-recognition of platform.",
    )
    role = ObjectVar(
        model=Role,
        query_params={"content_types": "dcim.device"},
        required=False,
        description="Device role. Define ONLY to override auto-recognition of role.",
    )
    device_type = ObjectVar(
        model=DeviceType,
        label="Device Type",
        required=False,
        description="Device type. Define ONLY to override auto-recognition of type.",
    )
    continue_on_failure = BooleanVar(
        label="Continue On Failure",
        default=True,
        description="If an exception occurs, log the exception and continue to next device.",
    )

    class Meta:
        """Meta object boilerplate for onboarding."""

        name = "Perform Device Onboarding"
        description = "Login to a device(s) and populate Nautobot Device object(s)."
        has_sensitive_variables = False

    def __init__(self, *args, **kwargs):
        """Overload init to instantiate class attributes per W0201."""
        self.username = None
        self.password = None
        self.secret = None
        self.platform = None
        self.port = None
        self.timeout = None
        self.location = None
        self.device_type = None
        self.role = None
        self.credentials = None
        super().__init__(*args, **kwargs)

    def run(self, *args, **data):
        """Process a single Onboarding Task instance."""
        self._parse_credentials(data["credentials"])
        self.platform = data["platform"]
        self.port = data["port"]
        self.timeout = data["timeout"]
        self.location = data["location"]
        self.device_type = data["device_type"]
        self.role = data["role"]
        self.credentials = data["credentials"]

        self.logger.info("START: onboarding devices")
        # allows for itteration without having to spawn multiple jobs
        # Later refactor to use nautobot-plugin-nornir
        for address in data["ip_address"].replace(" ", "").split(","):
            try:
                self._onboard(address=address)
            except OnboardException as err:
                self.logger.exception(
                    "The following exception occurred when attempting to onboard %s: %s", address, str(err)
                )
                if not data["continue_on_failure"]:
                    raise OnboardException(
                        "fail-general - An exception occured and continue on failure was disabled."
                    ) from err

    def _onboard(self, address):
        """Onboard single device."""
        self.logger.info("Attempting to onboard %s.", address)
        address = onboarding_task_fqdn_to_ip(address)
        netdev = NetdevKeeper(
            hostname=address,
            port=self.port,
            timeout=self.timeout,
            username=self.username,
            password=self.password,
            secret=self.secret,
            napalm_driver=self.platform.napalm_driver if self.platform and self.platform.napalm_driver else None,
            optional_args=(
                self.platform.napalm_args if self.platform and self.platform.napalm_args else settings.NAPALM_ARGS
            ),
        )
        netdev.get_onboarding_facts()
        netdev_dict = netdev.get_netdev_dict()

        onboarding_kwargs = {
            # Kwargs extracted from OnboardingTask:
            "netdev_mgmt_ip_address": address,
            "netdev_nb_location_name": self.location.name,
            "netdev_nb_device_type_name": self.device_type,
            "netdev_nb_role_name": self.role.name if self.role else PLUGIN_SETTINGS["default_device_role"],
            "netdev_nb_role_color": PLUGIN_SETTINGS["default_device_role_color"],
            "netdev_nb_platform_name": self.platform.name if self.platform else None,
            "netdev_nb_credentials": self.credentials if PLUGIN_SETTINGS["assign_secrets_group"] else None,
            # Kwargs discovered on the Onboarded Device:
            "netdev_hostname": netdev_dict["netdev_hostname"],
            "netdev_vendor": netdev_dict["netdev_vendor"],
            "netdev_model": netdev_dict["netdev_model"],
            "netdev_serial_number": netdev_dict["netdev_serial_number"],
            "netdev_mgmt_ifname": netdev_dict["netdev_mgmt_ifname"],
            "netdev_mgmt_pflen": netdev_dict["netdev_mgmt_pflen"],
            "netdev_netmiko_device_type": netdev_dict["netdev_netmiko_device_type"],
            "onboarding_class": netdev_dict["onboarding_class"],
            "driver_addon_result": netdev_dict["driver_addon_result"],
        }
        onboarding_cls = netdev_dict["onboarding_class"]()
        onboarding_cls.credentials = {"username": self.username, "password": self.password, "secret": self.secret}
        onboarding_cls.run(onboarding_kwargs=onboarding_kwargs)
        self.logger.info(
            "Successfully onboarded %s with a management IP of %s", netdev_dict["netdev_hostname"], address
        )

    def _parse_credentials(self, credentials):
        """Parse and return dictionary of credentials."""
        if credentials:
            self.logger.info("Attempting to parse credentials from selected SecretGroup")
            try:
                self.username = credentials.get_secret_value(
                    access_type=SecretsGroupAccessTypeChoices.TYPE_GENERIC,
                    secret_type=SecretsGroupSecretTypeChoices.TYPE_USERNAME,
                )
                self.password = credentials.get_secret_value(
                    access_type=SecretsGroupAccessTypeChoices.TYPE_GENERIC,
                    secret_type=SecretsGroupSecretTypeChoices.TYPE_PASSWORD,
                )
                try:
                    self.secret = credentials.get_secret_value(
                        access_type=SecretsGroupAccessTypeChoices.TYPE_GENERIC,
                        secret_type=SecretsGroupSecretTypeChoices.TYPE_SECRET,
                    )
                except SecretsGroupAssociation.DoesNotExist:
                    self.secret = None
            except SecretsGroupAssociation.DoesNotExist as err:
                self.logger.exception(
                    "Unable to use SecretsGroup selected, ensure Access Type is set to Generic & at minimum Username & Password types are set."
                )
                raise OnboardException("fail-credentials - Unable to parse selected credentials.") from err

        else:
            self.logger.info("Using napalm credentials configured in nautobot_config.py")
            self.username = settings.NAPALM_USERNAME
            self.password = settings.NAPALM_PASSWORD
            self.secret = settings.NAPALM_ARGS.get("secret", None)


class SSOTDeviceOnboarding(DataSource):  # pylint: disable=too-many-instance-attributes
    """Job for syncing basic device info from a network into Nautobot."""

    def __init__(self):
        """Initialize SSOTDeviceOnboarding."""
        super().__init__()
        self.diffsync_flags = DiffSyncFlags.SKIP_UNMATCHED_DST

    class Meta:
        """Metadata about this Job."""

        name = "Sync Devices"
        description = "Synchronize basic device information into Nautobot"

    debug = BooleanVar(
        default=False,
        description="Enable for more verbose logging.",
    )
    location = ObjectVar(
        model=Location,
        query_params={"content_type": "dcim.device"},
        description="Assigned Location for all synced device(s)",
    )
    namespace = ObjectVar(model=Namespace, description="Namespace ip addresses belong to.")
    ip_addresses = StringVar(
        description="IP address of the device to sync, specify in a comma separated list for multiple devices.",
        label="IPv4 addresses",
    )
    port = IntegerVar(default=22)
    timeout = IntegerVar(default=30)
    management_only_interface = BooleanVar(
        default=False,
        label="Set Management Only",
        description="If True, new interfaces that are created will be set to management only. If False, new interfaces will be set to not be management only.",
    )
    update_devices_without_primary_ip = BooleanVar(
        default=False,
        description="If a device at the specified location already exists in Nautobot but the primary ip address "
        "does not match an ip address entered, update this device with the sync.",
    )
    device_role = ObjectVar(
        model=Role,
        query_params={"content_types": "dcim.device"},
        required=True,
        description="Role to be applied to all synced devices.",
    )
    device_status = ObjectVar(
        model=Status,
        query_params={"content_types": "dcim.device"},
        required=True,
        description="Status to be applied to all synced devices.",
    )
    interface_status = ObjectVar(
        model=Status,
        query_params={"content_types": "dcim.interface"},
        required=True,
        description="Status to be applied to all new synced device interfaces. This value does not update with additional syncs.",
    )
    ip_address_status = ObjectVar(
        label="IP address status",
        model=Status,
        query_params={"content_types": "ipam.ipaddress"},
        required=True,
        description="Status to be applied to all new synced IP addresses. This value does not update with additional syncs.",
    )
    secrets_group = ObjectVar(
        model=SecretsGroup, required=True, description="SecretsGroup for device connection credentials."
    )
    platform = ObjectVar(
        model=Platform,
        required=False,
        description="Device platform. Define ONLY to override auto-recognition of platform.",
    )

    def load_source_adapter(self):
        """Load onboarding network adapter."""
        self.source_adapter = OnboardingNetworkAdapter(job=self, sync=self.sync)
        self.source_adapter.load()

    def load_target_adapter(self):
        """Load onboarding Nautobot adapter."""
        self.target_adapter = OnboardingNautobotAdapter(job=self, sync=self.sync)
        self.target_adapter.load()

    def run(
        self,
        dryrun,
        memory_profiling,
        debug,
        location,
        namespace,
        ip_addresses,
        management_only_interface,
        update_devices_without_primary_ip,
        device_role,
        device_status,
        interface_status,
        ip_address_status,
        port,
        timeout,
        secrets_group,
        platform,
        *args,
        **kwargs,
    ):
        """Run sync."""
        self.dryrun = dryrun
        self.memory_profiling = memory_profiling
        self.debug = debug
        self.location = location
        self.namespace = namespace
        self.ip_addresses = ip_addresses.replace(" ", "").split(",")
        self.management_only_interface = management_only_interface
        self.update_devices_without_primary_ip = update_devices_without_primary_ip
        self.device_role = device_role
        self.device_status = device_status
        self.interface_status = interface_status
        self.ip_address_status = ip_address_status
        self.port = port
        self.timeout = timeout
        self.secrets_group = secrets_group
        self.platform = platform

        self.job_result.task_kwargs = {
            "debug": debug,
            "location": location,
            "namespace": namespace,
            "ip_addresses": ip_addresses,
            "management_only_interface": management_only_interface,
            "update_devices_without_primary_ip": update_devices_without_primary_ip,
            "device_role": device_role,
            "device_status": device_status,
            "interface_status": interface_status,
            "ip_address_status": ip_address_status,
            "port": port,
            "timeout": timeout,
            "secrets_group": secrets_group,
            "platform": platform,
        }
        super().run(dryrun, memory_profiling, *args, **kwargs)


class SSOTNetworkImporter(DataSource):  # pylint: disable=too-many-instance-attributes
    """Job syncing extended device attributes into Nautobot."""

    def __init__(self):
        """Initialize SSOTNetworkImporter."""
        super().__init__()
        self.filtered_devices = None

    class Meta:
        """Metadata about this Job."""

        name = "Sync Network Data"
        description = (
            "Synchronize extended device attribute information into Nautobot; "
            "including Interfaces, IPAddresses, Prefixes, Vlans and Cables."
        )

    debug = BooleanVar(description="Enable for more verbose logging.")
    sync_vlans = BooleanVar(default=True, description="Sync VLANs and interface VLAN assignments.")
    namespace = ObjectVar(
        model=Namespace, required=True, description="The namespace for all IP addresses created or updated in the sync."
    )
    ip_address_status = ObjectVar(
        label="IP address status",
        model=Status,
        query_params={"content_types": "ipam.ipaddress"},
        required=True,
        description="Status to be applied to all synced IP addresses. This will update existing IP address statuses",
    )
    default_prefix_status = ObjectVar(
        model=Status,
        query_params={"content_types": "ipam.prefix"},
        required=True,
        description="Status to be applied to all new created prefixes. Prefix status does not update with additional syncs.",
    )
    devices = MultiObjectVar(
        model=Device,
        required=False,
        description="Device(s) to update.",
    )
    location = ObjectVar(
        model=Location,
        query_params={"content_type": "dcim.device"},
        required=False,
        description="Only update devices at a specific location.",
    )
    device_role = ObjectVar(
        model=Role,
        query_params={"content_types": "dcim.device"},
        required=False,
        description="Only update devices with the selected role.",
    )
    tag = ObjectVar(
        model=Tag,
        query_params={"content_types": "dcim.device"},
        required=False,
        description="Only update devices with the selected tag.",
    )

    def load_source_adapter(self):
        """Load onboarding network adapter."""
        self.source_adapter = NetworkImporterNetworkAdapter(job=self, sync=self.sync)
        self.source_adapter.load()

    def load_target_adapter(self):
        """Load onboarding Nautobot adapter."""
        self.target_adapter = NetworkImporterNautobotAdapter(job=self, sync=self.sync)
        self.target_adapter.load()

    def run(
        self,
        dryrun,
        memory_profiling,
        debug,
        namespace,
        ip_address_status,
        default_prefix_status,
        location,
        devices,
        device_role,
        sync_vlans,
        tag,
        *args,
        **kwargs,
    ):
        """Run sync."""
        self.dryrun = dryrun
        self.memory_profiling = memory_profiling
        self.debug = debug
        self.namespace = namespace
        self.ip_address_status = ip_address_status
        self.default_prefix_status = default_prefix_status
        self.location = location
        self.devices = devices
        self.device_role = device_role
        self.tag = tag
        self.sync_vlans = sync_vlans

        # Filter devices based on form input
        device_filter = {}
        if self.devices:
            device_filter["id__in"] = [device.id for device in devices]
        if self.location:
            device_filter["location"] = location
        if self.device_role:
            device_filter["role"] = device_role
        if self.tag:
            device_filter["tags"] = tag
        self.filtered_devices = Device.objects.filter(**device_filter)

        self.job_result.task_kwargs = {
            "debug": debug,
            "ip_address_status": ip_address_status,
            "default_prefix_status": default_prefix_status,
            "location": location,
            "devices": devices,
            "device_role": device_role,
            "tag": tag,
            "sync_vlans": sync_vlans,
        }

        super().run(dryrun, memory_profiling, *args, **kwargs)


class CommandGetterDO(Job):
    """Simple Job to Execute Show Command."""

    class Meta:
        """Meta object boilerplate for onboarding."""

        name = "Command Getter for Device Onboarding"
        description = "Login to a device(s) and run commands."
        has_sensitive_variables = False
        hidden = False

    debug = BooleanVar()
    ip_addresses = StringVar()
    port = IntegerVar()
    timeout = IntegerVar()
    secrets_group = ObjectVar(model=SecretsGroup)
    platform = ObjectVar(model=Platform, required=False)

<<<<<<< HEAD
    def _process_result(self, command_result, ip_addresses):
        """Process the data returned from devices."""
        processed_device_data = {}
        for ip_address in ip_addresses:
            if command_result.get(ip_address):
                processed_device_data[ip_address] = command_result[ip_address]
                if self.debug:
                    self.logger.debug(
                        f"Processed CommandGetterDO return for {ip_address}: {command_result[ip_address]}"
                    )
            else:
                processed_device_data[ip_address] = {"failed": True}
        return processed_device_data

=======
>>>>>>> d6cd5d13
    def run(self, *args, **kwargs):
        """Process onboarding task from ssot-ni job."""
        self.ip_addresses = kwargs["ip_addresses"].replace(" ", "").split(",")
        self.port = kwargs["port"]
        self.timeout = kwargs["timeout"]
        self.secrets_group = kwargs["secrets_group"]
        self.platform = kwargs["platform"]

        # Initiate Nornir instance with empty inventory
        try:
            logger = NornirLogger(self.job_result, log_level=0)
            compiled_results = {}
            with InitNornir(
                runner=NORNIR_SETTINGS.get("runner"),
                logging={"enabled": False},
                inventory={
                    "plugin": "empty-inventory",
                },
            ) as nornir_obj:
                nr_with_processors = nornir_obj.with_processors([ProcessorDO(logger, compiled_results)])
                for entered_ip in self.ip_addresses:
                    single_host_inventory_constructed = _set_inventory(
                        entered_ip, self.platform, self.port, self.secrets_group
                    )
                    nr_with_processors.inventory.hosts.update(single_host_inventory_constructed)
<<<<<<< HEAD
                nr_with_processors.run(task=netmiko_send_commands)
                final_result = self._process_result(compiled_results, self.ip_addresses)

=======
                nr_with_processors.run(task=netmiko_send_commands, command_getter_job="device_onboarding")
>>>>>>> d6cd5d13
        except Exception as err:  # pylint: disable=broad-exception-caught
            self.logger.error("Error: %s", err)
            return err
        return compiled_results


class CommandGetterNetworkImporter(Job):
    """Simple Job to Execute Show Command."""

    debug = BooleanVar(description="Enable for more verbose logging.")
    namespace = ObjectVar(
        model=Namespace, required=True, description="The namespace for all IP addresses created or updated in the sync."
    )
    devices = MultiObjectVar(
        model=Device,
        required=False,
        description="Device(s) to update.",
    )
    location = ObjectVar(
        model=Location,
        query_params={"content_type": "dcim.device"},
        required=False,
        description="Only update devices at a specific location.",
    )
    device_role = ObjectVar(
        model=Role,
        query_params={"content_types": "dcim.device"},
        required=False,
        description="Only update devices with the selected role.",
    )
    tag = ObjectVar(
        model=Tag,
        query_params={"content_types": "dcim.device"},
        required=False,
        description="Only update devices with the selected tag.",
    )
    port = IntegerVar(default=22)
    timeout = IntegerVar(default=30)

    class Meta:
        """Meta object boilerplate for onboarding."""

        name = "Command Getter for Network Importer"
        description = "Login to a device(s) and run commands."
        has_sensitive_variables = False
        hidden = False

    def run(self, *args, **kwargs):
        """Process onboarding task from ssot-ni job."""
        try:
            logger = NornirLogger(self.job_result, log_level=0)
            compiled_results = {}
            qs = get_job_filter(kwargs)
            with InitNornir(
                runner=NORNIR_SETTINGS.get("runner"),
                logging={"enabled": False},
                inventory={
                    "plugin": "nautobot-inventory",
                    "options": {
                        "credentials_class": NORNIR_SETTINGS.get("credentials"),
                        "queryset": qs,
                    },
                    "transform_function": "transform_to_add_command_parser_info",
                },
            ) as nornir_obj:
<<<<<<< HEAD
                commands = ["show version", "show interfaces", "show vlan", "show interfaces switchport"]
                all_results = {}

                for command in commands:
                    command_result = nornir_obj.run(task=netmiko_send_command, command_string=command, use_textfsm=True)
                    # TODO: Move this to a formatter
                    for host_name, result in command_result.items():
                        if command_result.failed:
                            failed_results = {host_name: {"Failed": True, "subtask_result": result.result}}
                            return failed_results
                        if host_name not in all_results:
                            all_results[host_name] = {"interfaces": {}, "serial": ""}

                        if command == "show version":
                            self.logger.info(f"Show version: {result.result}")
                            serial_info = result.result[0]
                            self.logger.info(f"Serial Info: {serial_info}")
                            serial_number = serial_info.get("serial")
                            all_results[host_name]["serial"] = serial_number[0]
                        elif command == "show interfaces":
                            self.logger.info(f"Interfaces: {result.result}")
                            for interface_info in result.result:
                                self.logger.info(f"Interface Info: {interface_info}")
                                interface_name = interface_info.get("interface")
                                # media_type = interface_info.get("media_type")
                                hardware_type = interface_info.get("hardware_type")
                                mtu = interface_info.get("mtu")
                                description = interface_info.get("description")
                                mac_address = interface_info.get("mac_address")
                                link_status = interface_info.get("link_status")
                                ip_address = interface_info.get("ip_address")
                                mask_length = interface_info.get("prefix_length")

                                link_status = bool(link_status == "up")

                                interface_type = normalize_interface_type(hardware_type)

                                all_results[host_name]["interfaces"][interface_name] = {
                                    "mtu": mtu,
                                    "type": interface_type,
                                    "description": description,
                                    "mac_address": mac_address,
                                    "enabled": link_status,
                                    "ip_addresses": [{"host": ip_address, "mask_length": mask_length}],
                                }
                        elif command == "show vlan":
                            vlan_id_name_map = {}
                            self.logger.info(f"Vlan: {result.result}")
                            for vlan_info in result.result:
                                self.logger.info(f"Vlan info: {vlan_info}")
                                vlan_id = vlan_info.get("vlan_id")
                                vlan_name = vlan_info.get("vlan_name")
                                vlan_id_name_map[vlan_id] = vlan_name
                            self.logger.info(f"Vlan ID Name Map: {vlan_id_name_map}")

                        elif command == "show interfaces switchport":
                            self.logger.info(f"Interfaces Switchport: {result.result}")
                            for interface_info in result.result:
                                self.logger.info(f"Interface Info: {interface_info}")
                                interface_name = normalize_interface_name(interface_info.get("interface"))
                                self.logger.info(f"Interface Name: {interface_name}")
                                interface_mode = normalize_tagged_interface(interface_info.get("admin_mode"))
                                access_vlan = interface_info.get("access_vlan")
                                tagged_vlans = interface_info.get("trunking_vlans", [])
                                tagged_vlans_list = tagged_vlans[0].split(",")
                                self.logger.info(f"tagged_vlans: {tagged_vlans}")

                                if interface_name in all_results[host_name]["interfaces"]:
                                    all_results[host_name]["interfaces"][interface_name]["mode"] = interface_mode
                                    all_results[host_name]["interfaces"][interface_name]["access_vlan"] = {
                                        "vlan_id": access_vlan,
                                        "vlan_name": vlan_id_name_map.get(access_vlan, ""),
                                    }

                                    # Prepare tagged VLANs info
                                    tagged_vlans_info = [
                                        {"vlan_id": vlan_id, "vlan_name": vlan_id_name_map.get(vlan_id, "Unknown VLAN")}
                                        for vlan_id in tagged_vlans_list
                                        if vlan_id in vlan_id_name_map
                                    ]
                                    self.logger.info(f"tagged_vlans_info: {tagged_vlans_info}")
                                    all_results[host_name]["interfaces"][interface_name][
                                        "tagged_vlans"
                                    ] = tagged_vlans_info
                                else:
                                    self.logger.info(f"Interface {interface_name} not found in interfaces list.")

=======
                nr_with_processors = nornir_obj.with_processors([ProcessorDO(logger, compiled_results)])
                nr_with_processors.run(task=netmiko_send_commands, command_getter_job="network_importer")
>>>>>>> d6cd5d13
        except Exception as err:  # pylint: disable=broad-exception-caught
            self.logger.info("Error: %s", err)
            return err
        return compiled_results


jobs = [OnboardingTask, SSOTDeviceOnboarding, SSOTNetworkImporter, CommandGetterDO, CommandGetterNetworkImporter]
register_jobs(*jobs)<|MERGE_RESOLUTION|>--- conflicted
+++ resolved
@@ -31,15 +31,10 @@
 from nautobot_plugin_nornir.plugins.inventory.nautobot_orm import NautobotORMInventory
 from nautobot_ssot.jobs.base import DataSource
 from nornir import InitNornir
-<<<<<<< HEAD
-from nornir.core.plugins.inventory import InventoryPluginRegister
-from nornir_netmiko import netmiko_send_command
-=======
 from nornir.core.plugins.inventory import (
     InventoryPluginRegister,
     TransformFunctionRegister,
 )
->>>>>>> d6cd5d13
 
 from nautobot_device_onboarding.diffsync.adapters.network_importer_adapters import (
     NetworkImporterNautobotAdapter,
@@ -523,23 +518,6 @@
     secrets_group = ObjectVar(model=SecretsGroup)
     platform = ObjectVar(model=Platform, required=False)
 
-<<<<<<< HEAD
-    def _process_result(self, command_result, ip_addresses):
-        """Process the data returned from devices."""
-        processed_device_data = {}
-        for ip_address in ip_addresses:
-            if command_result.get(ip_address):
-                processed_device_data[ip_address] = command_result[ip_address]
-                if self.debug:
-                    self.logger.debug(
-                        f"Processed CommandGetterDO return for {ip_address}: {command_result[ip_address]}"
-                    )
-            else:
-                processed_device_data[ip_address] = {"failed": True}
-        return processed_device_data
-
-=======
->>>>>>> d6cd5d13
     def run(self, *args, **kwargs):
         """Process onboarding task from ssot-ni job."""
         self.ip_addresses = kwargs["ip_addresses"].replace(" ", "").split(",")
@@ -565,13 +543,7 @@
                         entered_ip, self.platform, self.port, self.secrets_group
                     )
                     nr_with_processors.inventory.hosts.update(single_host_inventory_constructed)
-<<<<<<< HEAD
-                nr_with_processors.run(task=netmiko_send_commands)
-                final_result = self._process_result(compiled_results, self.ip_addresses)
-
-=======
                 nr_with_processors.run(task=netmiko_send_commands, command_getter_job="device_onboarding")
->>>>>>> d6cd5d13
         except Exception as err:  # pylint: disable=broad-exception-caught
             self.logger.error("Error: %s", err)
             return err
@@ -637,98 +609,8 @@
                     "transform_function": "transform_to_add_command_parser_info",
                 },
             ) as nornir_obj:
-<<<<<<< HEAD
-                commands = ["show version", "show interfaces", "show vlan", "show interfaces switchport"]
-                all_results = {}
-
-                for command in commands:
-                    command_result = nornir_obj.run(task=netmiko_send_command, command_string=command, use_textfsm=True)
-                    # TODO: Move this to a formatter
-                    for host_name, result in command_result.items():
-                        if command_result.failed:
-                            failed_results = {host_name: {"Failed": True, "subtask_result": result.result}}
-                            return failed_results
-                        if host_name not in all_results:
-                            all_results[host_name] = {"interfaces": {}, "serial": ""}
-
-                        if command == "show version":
-                            self.logger.info(f"Show version: {result.result}")
-                            serial_info = result.result[0]
-                            self.logger.info(f"Serial Info: {serial_info}")
-                            serial_number = serial_info.get("serial")
-                            all_results[host_name]["serial"] = serial_number[0]
-                        elif command == "show interfaces":
-                            self.logger.info(f"Interfaces: {result.result}")
-                            for interface_info in result.result:
-                                self.logger.info(f"Interface Info: {interface_info}")
-                                interface_name = interface_info.get("interface")
-                                # media_type = interface_info.get("media_type")
-                                hardware_type = interface_info.get("hardware_type")
-                                mtu = interface_info.get("mtu")
-                                description = interface_info.get("description")
-                                mac_address = interface_info.get("mac_address")
-                                link_status = interface_info.get("link_status")
-                                ip_address = interface_info.get("ip_address")
-                                mask_length = interface_info.get("prefix_length")
-
-                                link_status = bool(link_status == "up")
-
-                                interface_type = normalize_interface_type(hardware_type)
-
-                                all_results[host_name]["interfaces"][interface_name] = {
-                                    "mtu": mtu,
-                                    "type": interface_type,
-                                    "description": description,
-                                    "mac_address": mac_address,
-                                    "enabled": link_status,
-                                    "ip_addresses": [{"host": ip_address, "mask_length": mask_length}],
-                                }
-                        elif command == "show vlan":
-                            vlan_id_name_map = {}
-                            self.logger.info(f"Vlan: {result.result}")
-                            for vlan_info in result.result:
-                                self.logger.info(f"Vlan info: {vlan_info}")
-                                vlan_id = vlan_info.get("vlan_id")
-                                vlan_name = vlan_info.get("vlan_name")
-                                vlan_id_name_map[vlan_id] = vlan_name
-                            self.logger.info(f"Vlan ID Name Map: {vlan_id_name_map}")
-
-                        elif command == "show interfaces switchport":
-                            self.logger.info(f"Interfaces Switchport: {result.result}")
-                            for interface_info in result.result:
-                                self.logger.info(f"Interface Info: {interface_info}")
-                                interface_name = normalize_interface_name(interface_info.get("interface"))
-                                self.logger.info(f"Interface Name: {interface_name}")
-                                interface_mode = normalize_tagged_interface(interface_info.get("admin_mode"))
-                                access_vlan = interface_info.get("access_vlan")
-                                tagged_vlans = interface_info.get("trunking_vlans", [])
-                                tagged_vlans_list = tagged_vlans[0].split(",")
-                                self.logger.info(f"tagged_vlans: {tagged_vlans}")
-
-                                if interface_name in all_results[host_name]["interfaces"]:
-                                    all_results[host_name]["interfaces"][interface_name]["mode"] = interface_mode
-                                    all_results[host_name]["interfaces"][interface_name]["access_vlan"] = {
-                                        "vlan_id": access_vlan,
-                                        "vlan_name": vlan_id_name_map.get(access_vlan, ""),
-                                    }
-
-                                    # Prepare tagged VLANs info
-                                    tagged_vlans_info = [
-                                        {"vlan_id": vlan_id, "vlan_name": vlan_id_name_map.get(vlan_id, "Unknown VLAN")}
-                                        for vlan_id in tagged_vlans_list
-                                        if vlan_id in vlan_id_name_map
-                                    ]
-                                    self.logger.info(f"tagged_vlans_info: {tagged_vlans_info}")
-                                    all_results[host_name]["interfaces"][interface_name][
-                                        "tagged_vlans"
-                                    ] = tagged_vlans_info
-                                else:
-                                    self.logger.info(f"Interface {interface_name} not found in interfaces list.")
-
-=======
                 nr_with_processors = nornir_obj.with_processors([ProcessorDO(logger, compiled_results)])
                 nr_with_processors.run(task=netmiko_send_commands, command_getter_job="network_importer")
->>>>>>> d6cd5d13
         except Exception as err:  # pylint: disable=broad-exception-caught
             self.logger.info("Error: %s", err)
             return err
