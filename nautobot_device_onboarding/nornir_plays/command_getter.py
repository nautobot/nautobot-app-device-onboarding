<<<<<<< HEAD
"""CommandGetter."""

# pylint: disable=relative-beyond-top-level
=======
"""Nornir job for backing up actual config."""

# pylint: disable=relative-beyond-top-level
from nautobot_device_onboarding.constants import NETMIKO_TO_NAPALM_STATIC
from nautobot_device_onboarding.nornir_plays.empty_inventory import EmptyInventory
from nautobot_device_onboarding.nornir_plays.logger import NornirLogger
from nautobot_device_onboarding.nornir_plays.processor import ProcessorDO
from nautobot_device_onboarding.utils.helper import add_platform_parsing_info, get_job_filter
from nautobot_device_onboarding.utils.inventory_creator import _set_inventory
>>>>>>> a16571be
from nautobot_plugin_nornir.constants import NORNIR_SETTINGS
from nautobot_plugin_nornir.plugins.inventory.nautobot_orm import NautobotORMInventory
from nornir import InitNornir
from nornir.core.plugins.inventory import InventoryPluginRegister, TransformFunctionRegister
from nornir.core.task import Result, Task
from nornir_netmiko.tasks import netmiko_send_command
from nautobot.extras.models import SecretsGroup
from nautobot.dcim.models import Platform

<<<<<<< HEAD
from nautobot_device_onboarding.constants import NETMIKO_TO_NAPALM_STATIC
from nautobot_device_onboarding.nornir_plays.empty_inventory import EmptyInventory
from nautobot_device_onboarding.nornir_plays.logger import NornirLogger
from nautobot_device_onboarding.nornir_plays.processor import ProcessorDO
from nautobot_device_onboarding.utils.helper import add_platform_parsing_info, get_job_filter
from nautobot_device_onboarding.utils.inventory_creator import _set_inventory

=======
>>>>>>> a16571be
InventoryPluginRegister.register("nautobot-inventory", NautobotORMInventory)
InventoryPluginRegister.register("empty-inventory", EmptyInventory)
TransformFunctionRegister.register("transform_to_add_command_parser_info", add_platform_parsing_info)


def _get_commands_to_run(yaml_parsed_info, command_getter_job):
    """Load yaml file and look up all commands that need to be run."""
    commands = []
    for key, value in yaml_parsed_info[command_getter_job].items():
        if not key == "use_textfsm":
            commands.append(value["command"])
    print(f"COMMANDS: {commands}")
    return list(set(commands))


def netmiko_send_commands(task: Task, command_getter_job: str):
    """Run commands specified in PLATFORM_COMMAND_MAP."""
    if not task.host.platform:
        return Result(host=task.host, result=f"{task.host.name} has no platform set.", failed=True)
    if task.host.platform not in list(NETMIKO_TO_NAPALM_STATIC.keys()):
        return Result(host=task.host, result=f"{task.host.name} has a unsupported platform set.", failed=True)
    commands = _get_commands_to_run(task.host.data["platform_parsing_info"], command_getter_job)
    for command in commands:
        command_use_textfsm = task.host.data["platform_parsing_info"][command_getter_job]["use_textfsm"]
        task.run(
            task=netmiko_send_command,
            name=command,
            command_string=command,
            use_textfsm=command_use_textfsm,
            read_timeout=60,
        )


def command_getter_do(job_result, log_level, kwargs):
    """Nornir play to run show commands."""
    logger = NornirLogger(job_result, log_level)

<<<<<<< HEAD
    if kwargs["csv_file"]:  # ip_addreses will be keys in a dict
        ip_addresses = []
        for ip_address in kwargs["csv_file"]:
            ip_addresses.append(ip_address)
    else:
        ip_addresses = kwargs["ip_addresses"].replace(" ", "").split(",")
        port = kwargs["port"]
        timeout = kwargs["timeout"]
        secrets_group = kwargs["secrets_group"]
        platform = kwargs["platform"]
=======
    ip_addresses = kwargs["ip_addresses"].replace(" ", "").split(",")
    port = kwargs["port"]
    timeout = kwargs["timeout"]
    secrets_group = kwargs["secrets_group"]
    platform = kwargs["platform"]
>>>>>>> a16571be
    # Initiate Nornir instance with empty inventory
    try:
        logger = NornirLogger(job_result, log_level=0)
        compiled_results = {}
        with InitNornir(
            runner=NORNIR_SETTINGS.get("runner"),
            logging={"enabled": False},
            inventory={
                "plugin": "empty-inventory",
            },
        ) as nornir_obj:
            nr_with_processors = nornir_obj.with_processors([ProcessorDO(logger, compiled_results)])
            for entered_ip in ip_addresses:
<<<<<<< HEAD
                if kwargs["csv_file"]:
                    # get platform if one was provided via csv
                    platform = None
                    platform_id = kwargs["csv_file"][entered_ip]["platform"]
                    if platform_id:
                        platform = Platform.objects.get(id=platform_id)

                    # get secrets group if one was provided via csv
                    secrets_group = None
                    secrets_group_id = kwargs["csv_file"][entered_ip]["secrets_group"]
                    if secrets_group_id:
                        secrets_group = SecretsGroup.objects.get(id=secrets_group_id)
                    single_host_inventory_constructed = _set_inventory(
                        host_ip=entered_ip,
                        platform=platform,
                        port=kwargs["csv_file"][entered_ip]["port"],
                        secrets_group=secrets_group,
                    )
                else:
                    single_host_inventory_constructed = _set_inventory(entered_ip, platform, port, secrets_group)
=======
                single_host_inventory_constructed = _set_inventory(entered_ip, platform, port, secrets_group)
>>>>>>> a16571be
                nr_with_processors.inventory.hosts.update(single_host_inventory_constructed)
            nr_with_processors.run(task=netmiko_send_commands, command_getter_job="device_onboarding")
    except Exception as err:  # pylint: disable=broad-exception-caught
        logger.error("Error: %s", err)
        return err
    return compiled_results


def command_getter_ni(job_result, log_level, kwargs):
    """Process onboarding task from ssot-ni job."""
    logger = NornirLogger(job_result, log_level)
    try:
        compiled_results = {}
        qs = get_job_filter(kwargs)
        with InitNornir(
            runner=NORNIR_SETTINGS.get("runner"),
            logging={"enabled": False},
            inventory={
                "plugin": "nautobot-inventory",
                "options": {
                    "credentials_class": NORNIR_SETTINGS.get("credentials"),
                    "queryset": qs,
                },
                "transform_function": "transform_to_add_command_parser_info",
            },
        ) as nornir_obj:
            nr_with_processors = nornir_obj.with_processors([ProcessorDO(logger, compiled_results)])
            nr_with_processors.run(task=netmiko_send_commands, command_getter_job="network_importer")
    except Exception as err:  # pylint: disable=broad-exception-caught
        logger.info("Error: %s", err)
        return err
    return compiled_results<|MERGE_RESOLUTION|>--- conflicted
+++ resolved
@@ -1,28 +1,15 @@
-<<<<<<< HEAD
 """CommandGetter."""
 
 # pylint: disable=relative-beyond-top-level
-=======
-"""Nornir job for backing up actual config."""
-
-# pylint: disable=relative-beyond-top-level
-from nautobot_device_onboarding.constants import NETMIKO_TO_NAPALM_STATIC
-from nautobot_device_onboarding.nornir_plays.empty_inventory import EmptyInventory
-from nautobot_device_onboarding.nornir_plays.logger import NornirLogger
-from nautobot_device_onboarding.nornir_plays.processor import ProcessorDO
-from nautobot_device_onboarding.utils.helper import add_platform_parsing_info, get_job_filter
-from nautobot_device_onboarding.utils.inventory_creator import _set_inventory
->>>>>>> a16571be
+from nautobot.dcim.models import Platform
+from nautobot.extras.models import SecretsGroup
 from nautobot_plugin_nornir.constants import NORNIR_SETTINGS
 from nautobot_plugin_nornir.plugins.inventory.nautobot_orm import NautobotORMInventory
 from nornir import InitNornir
 from nornir.core.plugins.inventory import InventoryPluginRegister, TransformFunctionRegister
 from nornir.core.task import Result, Task
 from nornir_netmiko.tasks import netmiko_send_command
-from nautobot.extras.models import SecretsGroup
-from nautobot.dcim.models import Platform
 
-<<<<<<< HEAD
 from nautobot_device_onboarding.constants import NETMIKO_TO_NAPALM_STATIC
 from nautobot_device_onboarding.nornir_plays.empty_inventory import EmptyInventory
 from nautobot_device_onboarding.nornir_plays.logger import NornirLogger
@@ -30,8 +17,6 @@
 from nautobot_device_onboarding.utils.helper import add_platform_parsing_info, get_job_filter
 from nautobot_device_onboarding.utils.inventory_creator import _set_inventory
 
-=======
->>>>>>> a16571be
 InventoryPluginRegister.register("nautobot-inventory", NautobotORMInventory)
 InventoryPluginRegister.register("empty-inventory", EmptyInventory)
 TransformFunctionRegister.register("transform_to_add_command_parser_info", add_platform_parsing_info)
@@ -69,7 +54,6 @@
     """Nornir play to run show commands."""
     logger = NornirLogger(job_result, log_level)
 
-<<<<<<< HEAD
     if kwargs["csv_file"]:  # ip_addreses will be keys in a dict
         ip_addresses = []
         for ip_address in kwargs["csv_file"]:
@@ -80,13 +64,6 @@
         timeout = kwargs["timeout"]
         secrets_group = kwargs["secrets_group"]
         platform = kwargs["platform"]
-=======
-    ip_addresses = kwargs["ip_addresses"].replace(" ", "").split(",")
-    port = kwargs["port"]
-    timeout = kwargs["timeout"]
-    secrets_group = kwargs["secrets_group"]
-    platform = kwargs["platform"]
->>>>>>> a16571be
     # Initiate Nornir instance with empty inventory
     try:
         logger = NornirLogger(job_result, log_level=0)
@@ -98,9 +75,8 @@
                 "plugin": "empty-inventory",
             },
         ) as nornir_obj:
-            nr_with_processors = nornir_obj.with_processors([ProcessorDO(logger, compiled_results)])
+            nr_with_processors = nornir_obj.with_processors([ProcessorDO(logger, compiled_results, kwargs)])
             for entered_ip in ip_addresses:
-<<<<<<< HEAD
                 if kwargs["csv_file"]:
                     # get platform if one was provided via csv
                     platform = None
@@ -121,9 +97,6 @@
                     )
                 else:
                     single_host_inventory_constructed = _set_inventory(entered_ip, platform, port, secrets_group)
-=======
-                single_host_inventory_constructed = _set_inventory(entered_ip, platform, port, secrets_group)
->>>>>>> a16571be
                 nr_with_processors.inventory.hosts.update(single_host_inventory_constructed)
             nr_with_processors.run(task=netmiko_send_commands, command_getter_job="device_onboarding")
     except Exception as err:  # pylint: disable=broad-exception-caught
@@ -150,7 +123,7 @@
                 "transform_function": "transform_to_add_command_parser_info",
             },
         ) as nornir_obj:
-            nr_with_processors = nornir_obj.with_processors([ProcessorDO(logger, compiled_results)])
+            nr_with_processors = nornir_obj.with_processors([ProcessorDO(logger, compiled_results, kwargs)])
             nr_with_processors.run(task=netmiko_send_commands, command_getter_job="network_importer")
     except Exception as err:  # pylint: disable=broad-exception-caught
         logger.info("Error: %s", err)
