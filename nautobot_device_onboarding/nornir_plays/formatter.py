--- conflicted
+++ resolved
@@ -7,7 +7,6 @@
 from django.utils.module_loading import import_string
 from jdiff import extract_data_from_json
 from jinja2.sandbox import SandboxedEnvironment
-<<<<<<< HEAD
 
 
 def setup_logger(logger_name, debug_on):
@@ -18,13 +17,6 @@
     else:
         logger.setLevel(logging.INFO)
     return logger
-=======
-from nautobot.dcim.models import Device
-from netutils.interface import canonical_interface_name
-from netutils.vlan import vlanconfig_to_list
-
-from nautobot_device_onboarding.constants import INTERFACE_TYPE_MAP_STATIC
->>>>>>> 2a2179c6
 
 
 def get_django_env():
@@ -46,8 +38,7 @@
     return jinja_env
 
 
-<<<<<<< HEAD
-def extract_and_post_process(parsed_command_output, yaml_command_element, j2_data_context, iter_type, job_debug):
+  def extract_and_post_process(parsed_command_output, yaml_command_element, j2_data_context, iter_type, job_debug):
     """Helper to extract and apply post_processing on a single element."""
     logger = logger = setup_logger("DEVICE_ONBOARDING_ETL_LOGGER", job_debug)
     j2_env = get_django_env()
@@ -93,252 +84,8 @@
     logger.debug("Pre Processed Extracted: %s", pre_processed_extracted)
     logger.debug("Post Processed Data: %s", post_processed_data)
     return pre_processed_extracted, post_processed_data
-=======
-def perform_data_extraction(host, dict_field, command_info_dict, j2_env, task_result):
-    """Extract, process data."""
-    result_dict = {}
-    for show_command in command_info_dict["commands"]:
-        if show_command["command"] == task_result.name:
-            jpath_template = j2_env.from_string(show_command["jpath"])
-            j2_rendered_jpath = jpath_template.render({"obj": host.name, "original_host": host.name})
-
-            if not task_result.failed:
-                if isinstance(task_result.result, str):
-                    try:
-                        result_to_json = json.loads(task_result.result)
-                        extracted_value = extract_data_from_json(result_to_json, j2_rendered_jpath)
-
-                    except json.decoder.JSONDecodeError:
-                        extracted_value = None
-                else:
-                    extracted_value = extract_data_from_json(task_result.result, j2_rendered_jpath)
-
-                if show_command.get("post_processor"):
-                    template = j2_env.from_string(show_command["post_processor"])
-                    extracted_processed = template.render({"obj": extracted_value, "original_host": host.name})
-
-                else:
-                    extracted_processed = extracted_value
-
-                    if isinstance(extracted_value, list) and len(extracted_value) == 1:
-                        extracted_processed = extracted_value[0]
-
-                if command_info_dict.get("validator_pattern"):
-                    # temp validator
-                    if command_info_dict["validator_pattern"] == "not None":
-                        if not extracted_processed:
-                            print("validator pattern not detected, checking next command.")
-                            continue
-                        else:
-                            print("About to break the sequence due to valid pattern found")
-                            result_dict[dict_field] = extracted_processed
-                            break
-                result_dict[dict_field] = extracted_processed
-    return result_dict
 
 
-def extract_show_data(host, multi_result, command_getter_type):
-    """Take a result of show command and extra specific needed data.
-
-    Args:
-        host (host): host from task
-        multi_result (multiResult): multiresult object from nornir
-        command_getter_type (str): to know what dict to pull, sync_devices or sync_network_data.
-    """
-    jinja_env = get_django_env()
-
-    host_platform = host.platform
-    if host_platform == "cisco_xe":
-        host_platform = "cisco_ios"
-    command_jpaths = host.data["platform_parsing_info"]
-    final_result_dict = {}
-    for default_dict_field, command_info in command_jpaths[command_getter_type].items():
-        if command_info.get("commands"):
-            # Means there isn't any "nested" structures. Therefore not expected to see "validator_pattern key"
-            if isinstance(command_info["commands"], dict):
-                command_info["commands"] = [command_info["commands"]]
-            result = perform_data_extraction(host, default_dict_field, command_info, jinja_env, multi_result[0])
-            final_result_dict.update(result)
-        else:
-            # Means there is a "nested" structures. Priority
-            for dict_field, nested_command_info in command_info.items():
-                if isinstance(nested_command_info["commands"], dict):
-                    nested_command_info["commands"] = [nested_command_info["commands"]]
-                result = perform_data_extraction(host, dict_field, nested_command_info, jinja_env, multi_result[0])
-                final_result_dict.update(result)
-    return final_result_dict
-
-
-def map_interface_type(interface_type):
-    """Map interface type to a Nautobot type."""
-    # Can maybe this be used?
-    # from nautobot.dcim.choices import InterfaceTypeChoices
-    # InterfaceTypeChoices.CHOICES
-    # In [15]: dict(InterfaceTypeChoices.CHOICES).get('Other')
-    # Out[15]: (('other', 'Other'),)
-    return INTERFACE_TYPE_MAP_STATIC.get(interface_type, "other")
-
-
-def ensure_list(data):
-    """Ensure data is a list."""
-    if not isinstance(data, list):
-        return [data]
-    return data
-
-
-def extract_prefix_from_subnet(prefix_list):
-    """Extract the prefix length from the IP/Prefix."""
-    for item in prefix_list:
-        if "prefix_length" in item and item["prefix_length"]:
-            item["prefix_length"] = item["prefix_length"].split("/")[-1]
-        else:
-            item["prefix_length"] = None
-    return prefix_list
-
-
-def format_ios_results(device, kwargs):
-    """Format the results of the show commands for IOS devices."""
-    serial = device.get("serial")
-    sync_vlans = kwargs.get("sync_vlans")
-    sync_vrfs = kwargs.get("sync_vrfs")
-    mtus = device.get("mtu", [])
-    types = device.get("type", [])
-    ips = device.get("ip_addresses", [])
-    prefixes = device.get("prefix_length", [])
-    macs = device.get("mac_address", [])
-    descriptions = device.get("description", [])
-    link_statuses = device.get("link_status", [])
-    vrfs = device.get("vrfs", [])
-    vlans = device.get("vlans", [])
-    interface_vlans = device.get("interface_vlans", [])
-
-    # Some data may come across as a dict, needs to be list. Probably should do this elsewhere.
-    mtu_list = ensure_list(mtus)
-    type_list = ensure_list(types)
-    ip_list = ensure_list(ips)
-    prefix_list = ensure_list(prefixes)
-    mac_list = ensure_list(macs)
-    description_list = ensure_list(descriptions)
-    link_status_list = ensure_list(link_statuses)
-    vlan_list = ensure_list(vlans)
-
-    if not vrfs:
-        vrf_list = []
-    else:
-        vrf_list = ensure_list(vrfs)
-
-    if not interface_vlans:
-        interface_vlan_list = []
-    else:
-        interface_vlan_list = ensure_list(interface_vlans)
-
-    interface_dict = {}
-    for item in mtu_list:
-        interface_dict.setdefault(item["interface"], {})["mtu"] = item["mtu"]
-    for item in type_list:
-        interface_type = map_interface_type(item["type"])
-        interface_dict.setdefault(item["interface"], {})["type"] = interface_type
-    for item in ip_list:
-        interface_dict.setdefault(item["interface"], {})["ip_addresses"] = {"ip_address": item["ip_address"]}
-    for item in prefix_list:
-        interface_dict.setdefault(item["interface"], {}).setdefault("ip_addresses", {})["prefix_length"] = item[
-            "prefix_length"
-        ]
-    for item in mac_list:
-        interface_dict.setdefault(item["interface"], {})["mac_address"] = (
-            item["mac_address"] if item["mac_address"] else ""
-        )
-    for item in description_list:
-        interface_dict.setdefault(item["interface"], {})["description"] = (
-            item["description"] if item["description"] else ""
-        )
-    for item in link_status_list:
-        interface_dict.setdefault(item["interface"], {})["link_status"] = True if item["link_status"] == "up" else False
-
-    # Add default values to interfaces
-    default_values = {
-        "mtu": "",
-        "type": "other",
-        "ip_addresses": [],
-        "mac_address": "",
-        "description": "",
-        "link_status": False,
-        "lag": "",
-        "vrf": {},
-        "802.1Q_mode": "",
-        "tagged_vlans": [],
-        "untagged_vlan": "",
-    }
-
-    for item in interface_vlan_list:
-        try:
-            if not item["interface"]:
-                continue
-            canonical_name = canonical_interface_name(item["interface"])
-            interface_dict.setdefault(canonical_name, {})
-
-            if sync_vlans:
-                vlan_map = {vlan["vlan_id"]: vlan["vlan_name"] for vlan in vlan_list}
-                mode = item["admin_mode"]
-                trunking_vlans = item["trunking_vlans"]
-                if mode == "trunk" and trunking_vlans == ["ALL"]:
-                    interface_dict[canonical_name]["802.1Q_mode"] = "tagged-all"
-                    interface_dict[canonical_name]["untagged_vlan"] = {
-                        "name": vlan_map[item["native_vlan"]],
-                        "id": item["native_vlan"],
-                    }
-                elif mode == "static access":
-                    interface_dict[canonical_name]["802.1Q_mode"] = "access"
-                    interface_dict[canonical_name]["untagged_vlan"] = {
-                        "name": vlan_map[item["access_vlan"]],
-                        "id": item["access_vlan"],
-                    }
-                elif mode == "trunk" and trunking_vlans == []:
-                    interface_dict[canonical_name]["802.1Q_mode"] = "tagged"
-                    interface_dict[canonical_name]["untagged_vlan"] = {}
-                    interface_dict[canonical_name]["tagged_vlans"] = []
-
-                elif mode == "trunk" and trunking_vlans != ["ALL"]:
-                    interface_dict[canonical_name]["802.1Q_mode"] = "tagged"
-                    tagged_vlans = []
-                    for vlan_id in trunking_vlans[0].split(","):
-                        if "-" in vlan_id:
-                            start, end = map(int, vlan_id.split("-"))
-                            for id in range(start, end + 1):
-                                if str(id) not in vlan_map:
-                                    # Handle case where vlan is configured on a trunk interface but not in the vlan DB
-                                    continue
-                                else:
-                                    tagged_vlans.append({"name": vlan_map[str(id)], "id": str(id)})
-                        else:
-                            if vlan_id not in vlan_map:
-                                # Handle case where vlan is configured on a trunk interface but not in the vlan DB
-                                continue
-                            else:
-                                tagged_vlans.append({"name": vlan_map[vlan_id], "id": vlan_id})
-                        try:
-                            interface_dict[canonical_name]["tagged_vlans"] = tagged_vlans
-                            interface_dict[canonical_name]["untagged_vlan"] = {
-                                "name": vlan_map[item["native_vlan"]],
-                                "id": item["native_vlan"],
-                            }
-                        except KeyError:
-                            interface_dict[canonical_name]["untagged_vlan"] = {}
-                            continue
-
-        except Exception as e:
-            # Overly broad exception, to handle unknow vlan configurations.
-            # Currently only checking for the most common combinations of trunking modes and vlan config.
-            print(f"Warning: Error parsing VLAN configuration on interface {canonical_name}. Error: {e}")
-            continue
-
-    for interface in interface_dict.values():
-        for key, default in default_values.items():
-            interface.setdefault(key, default)
->>>>>>> 2a2179c6
-
-
-<<<<<<< HEAD
 def perform_data_extraction(host, command_info_dict, command_outputs_dict, job_debug):
     """Extract, process data."""
     result_dict = {}
@@ -349,200 +96,11 @@
             continue
         # If syncing vrfs isn't inscope remove the unneeded commands.
         if not sync_vrfs and ssot_field == "interfaces__vrf":
-=======
-    # Convert interface names to canonical form
-    interface_list = []
-    for interface_name, interface_info in interface_dict.items():
-        interface_list.append({canonical_interface_name(interface_name): interface_info})
-
-    # Change VRF interface names to canonical and create dict of interfaces
-    if sync_vrfs:
-        for vrf in vrf_list:
-            try:
-                for interface in vrf["interfaces"]:
-                    canonical_name = canonical_interface_name(interface)
-                    if canonical_name.startswith("VLAN"):
-                        canonical_name = canonical_name.replace("VLAN", "Vlan", 1)
-                    interface_dict.setdefault(canonical_name, {})
-                    interface_dict[canonical_name]["vrf"] = {
-                        "name": vrf["name"],
-                    }
-            except KeyError:
-                print(f"Error: VRF configuration on interface {interface} not as expected.")
-                continue
-
-    device["interfaces"] = interface_list
-    device["serial"] = serial
-
-    keys_to_delete = [
-        "mtu",
-        "type",
-        "ip_addresses",
-        "prefix_length",
-        "mac_address",
-        "description",
-        "link_status",
-        "vrfs",
-        "vlans",
-        "interface_vlans",
-    ]
-    for key in keys_to_delete:
-        try:
-            del device[key]
-        except KeyError:
-            continue
-
-    return device
-
-
-def format_nxos_results(device, kwargs):
-    """Format the results of the show commands for NX-OS devices."""
-    interfaces = device.get("interface")
-    serial = device.get("serial")
-    sync_vrfs = kwargs.get("sync_vrfs")
-    sync_vlans = kwargs.get("sync_vlans")
-    mtus = device.get("mtu", [])
-    types = device.get("type", [])
-    ips = device.get("ip_addresses", [])
-    prefixes = device.get("prefix_length", [])
-    macs = device.get("mac_address", [])
-    descriptions = device.get("description", [])
-    link_statuses = device.get("link_status", [])
-    vrfs_interfaces = device.get("vrf_interfaces", [])
-    vlans = device.get("vlans", [])
-    interface_vlans = device.get("interface_vlans", [])
-
-    interface_list = ensure_list(interfaces)
-    mtu_list = ensure_list(mtus)
-    type_list = ensure_list(types)
-    ip_list = ensure_list(ips)
-    prefix_list = ensure_list(prefixes)
-    prefix_list = extract_prefix_from_subnet(prefix_list)
-    mac_list = ensure_list(macs)
-    description_list = ensure_list(descriptions)
-    link_status_list = ensure_list(link_statuses)
-    vlan_list = ensure_list(vlans)
-
-    if not vrfs_interfaces:
-        vrfs_interfaces = []
-    else:
-        vrfs_interfaces = ensure_list(vrfs_interfaces)
-
-    if not interface_vlans:
-        interface_vlan_list = []
-    else:
-        interface_vlan_list = ensure_list(interface_vlans)
-
-    interface_dict = {}
-    default_values = {
-        "mtu": "",
-        "type": "other",
-        "ip_addresses": [],
-        "mac_address": "",
-        "description": "",
-        "link_status": False,
-        "lag": "",
-        "vrf": {},
-        "802.1Q_mode": "",
-        "tagged_vlans": [],
-        "untagged_vlan": "",
-    }
-    for item in interface_list:
-        canonical_name = canonical_interface_name(item["interface"])
-        interface_dict[canonical_name] = {**default_values}
-    for item in mtu_list:
-        canonical_name = canonical_interface_name(item["interface"])
-        interface_dict.setdefault(canonical_name, {})["mtu"] = item["mtu"]
-    for item in type_list:
-        canonical_name = canonical_interface_name(item["interface"])
-        interface_type = map_interface_type(item["type"])
-        interface_dict.setdefault(canonical_name, {})["type"] = interface_type
-    for item in ip_list:
-        canonical_name = canonical_interface_name(item["interface"])
-        interface_dict.setdefault(canonical_name, {})["ip_addresses"] = {"ip_address": item["ip_address"]}
-    for item in prefix_list:
-        canonical_name = canonical_interface_name(item["interface"])
-        interface_dict.setdefault(canonical_name, {}).setdefault("ip_addresses", {})["prefix_length"] = item[
-            "prefix_length"
-        ]
-    for item in mac_list:
-        canonical_name = canonical_interface_name(item["interface"])
-        interface_dict.setdefault(canonical_name, {})["mac_address"] = item["mac_address"]
-    for item in description_list:
-        canonical_name = canonical_interface_name(item["interface"])
-        interface_dict.setdefault(canonical_name, {})["description"] = item["description"]
-    for item in link_status_list:
-        canonical_name = canonical_interface_name(item["interface"])
-        interface_dict.setdefault(canonical_name, {})["link_status"] = True if item["link_status"] == "up" else False
-
-    for item in interface_vlan_list:
-        try:
-            if not item["interface"]:
-                continue
-            canonical_name = canonical_interface_name(item["interface"])
-            interface_dict.setdefault(canonical_name, {})
-            if sync_vlans:
-                trunking_vlans = item["trunking_vlans"]
-                mode = item["mode"]
-                vlan_map = {vlan["vlan_id"]: vlan["vlan_name"] for vlan in vlan_list}
-
-                if mode == "trunk" and trunking_vlans == "1-4094":
-                    interface_dict[canonical_name]["802.1Q_mode"] = "tagged-all"
-                    interface_dict[canonical_name]["untagged_vlan"] = {
-                        "name": vlan_map[item["native_vlan"]],
-                        "id": item["native_vlan"],
-                    }
-                    interface_dict[canonical_name]["tagged_vlans"] = []
-
-                elif mode == "access":
-                    interface_dict[canonical_name]["802.1Q_mode"] = "access"
-                    interface_dict[canonical_name]["untagged_vlan"] = {
-                        "name": item["access_vlan_name"],
-                        "id": item["access_vlan"],
-                    }
-                    interface_dict[canonical_name]["tagged_vlans"] = []
-
-                elif mode == "trunk" and trunking_vlans != "1-4094":
-
-                    tagged_vlans = []
-                    trunking_vlans = vlanconfig_to_list(trunking_vlans)
-
-                    for vlan_id in trunking_vlans:
-
-                        if vlan_id not in vlan_map:
-                            continue
-
-                        else:
-                            tagged_vlans.append({"name": vlan_map[vlan_id], "id": vlan_id})
-                    interface_dict[canonical_name]["802.1Q_mode"] = "tagged"
-                    interface_dict[canonical_name]["tagged_vlans"] = tagged_vlans
-                    interface_dict[canonical_name]["untagged_vlan"] = {
-                        "name": vlan_map[item["native_vlan"]],
-                        "id": item["native_vlan"],
-                    }
-
-                else:
-
-                    interface_dict[canonical_name]["802.1Q_mode"] = ""
-                    interface_dict[canonical_name]["untagged_vlan"] = {}
-                    interface_dict[canonical_name]["tagged_vlans"] = []
-            else:
-                mode = item["mode"]
-                if mode == "trunk":
-                    interface_dict[canonical_name]["802.1Q_mode"] = "tagged"
-                elif mode == "access":
-                    interface_dict[canonical_name]["802.1Q_mode"] = "access"
-        except Exception as e:
-            # Overly broad exception, to handle unknow vlan configurations.
-            # Currently only checking for the most common combinations of trunking modes and vlan config.
-            print(f"Warning: Error parsing VLAN configuration on interface {canonical_name}. Error: {e}")
->>>>>>> 2a2179c6
             continue
         if isinstance(field_data["commands"], dict):
             # only one command is specified as a dict force it to a list.
             loop_commands = [field_data["commands"]]
         else:
-<<<<<<< HEAD
             loop_commands = field_data["commands"]
         for show_command_dict in loop_commands:
             final_iterable_type = show_command_dict.get("iterable_type")
@@ -599,54 +157,6 @@
 
 def extract_show_data(host, command_outputs, command_getter_type, job_debug):
     """Take a result of show command and extra specific needed data.
-=======
-            data["ip_addresses"] = []
-
-    # Convert interface names to canonical form
-    interface_list = []
-    for interface_name, interface_info in interface_dict.items():
-        interface_list.append({canonical_interface_name(interface_name): interface_info})
-
-    if sync_vrfs:
-        for vrf in vrfs_interfaces:
-            try:
-                canonical_name = canonical_interface_name(vrf["interface"])
-                interface_dict.setdefault(canonical_name, {})
-                interface_dict[canonical_name]["vrf"] = {"name": vrf["name"]}
-            except KeyError:
-                continue
-
-    device["interfaces"] = interface_list
-    device["serial"] = serial
-    keys_to_delete = [
-        "mtu",
-        "type",
-        "ip_addresses",
-        "prefix_length",
-        "mac_address",
-        "description",
-        "link_status",
-        "vrfs",
-        "vlans",
-        "interface_vlans",
-    ]
-    for key in keys_to_delete:
-        try:
-            del device[key]
-        except KeyError:
-            continue
-    print(f"device: {device}")
-    return device
-
-
-def format_junos_results(compiled_results):
-    """For mat the results of the show commands for Junos devices."""
-    return compiled_results
-
-
-def format_results(compiled_results, kwargs):
-    """Format the results of the show commands for IOS devices.
->>>>>>> 2a2179c6
 
     Args:
         host (host): host from task
@@ -654,30 +164,6 @@
         command_getter_type (str): to know what dict to pull, sync_devices or sync_network_data.
         job_debug (logging.INFO or logging.DEBUG): to know if debug button was checked.
     """
-<<<<<<< HEAD
     command_getter_iterable = host.data["platform_parsing_info"][command_getter_type]
     all_results_extracted = perform_data_extraction(host, command_getter_iterable, command_outputs, job_debug)
-    return all_results_extracted
-=======
-    for device, data in compiled_results.items():
-        try:
-            if "platform" in data:
-                platform = data.get("platform")
-            if platform not in ["cisco_ios", "cisco_xe", "cisco_nxos"]:
-                data.update({"failed": True, "failed_reason": f"Unsupported platform {platform}"})
-            if "type" in data:
-                serial = Device.objects.get(name=device).serial
-                if serial == "":
-                    data.update({"failed": True, "failed_reason": "Serial not found for device in Nautobot."})
-                else:
-                    data["serial"] = serial
-                if platform in ["cisco_ios", "cisco_xe"]:
-                    format_ios_results(data, kwargs)
-                elif platform == "cisco_nxos":
-                    format_nxos_results(data, kwargs)
-            else:
-                data.update({"failed": True, "failed_reason": "Cannot connect to device."})
-        except Exception as err:  # pylint: disable=broad-exception-caught
-            data.update({"failed": True, "failed_reason": f"Error formatting device: {err}"})
-    return compiled_results
->>>>>>> 2a2179c6
+    return all_results_extracted