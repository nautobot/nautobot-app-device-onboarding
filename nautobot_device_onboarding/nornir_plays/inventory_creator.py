--- conflicted
+++ resolved
@@ -22,15 +22,10 @@
         guessed_device_type = guesser.autodetect()
 
     except Exception as err:  # pylint: disable=broad-exception-caught
-<<<<<<< HEAD
         guessed_device_type = None
         guessed_exc = err
         # Additional checking is done later in the process. We shouldn't reraise an error as it causes the job to fail.
     return guessed_device_type, guessed_exc
-=======
-        raise err
-    return guessed_device_type
->>>>>>> 2a2179c6
 
 
 def _set_inventory(host_ip, platform, port, username, password):
