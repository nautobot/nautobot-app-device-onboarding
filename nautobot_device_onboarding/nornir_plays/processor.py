--- conflicted
+++ resolved
@@ -70,15 +70,7 @@
             self.logger.debug(
                 f"subtask_instance_completed {task.host} Subtask result {result.result}.", extra={"object": task.host}
             )
-<<<<<<< HEAD
-=======
-        formatted_data = extract_show_data(host, result, task.parent_task.params["command_getter_job"])
-        for k, v in formatted_data.items():
-            self.data[host.name][k] = v
-        if task.parent_task.params["command_getter_job"] == "network_importer":
-            self.data[host.name]["sync_vlans"] = self.kwargs["sync_vlans"]
-            self.data[host.name]["sync_vrfs"] = self.kwargs["sync_vrfs"]
->>>>>>> 2a2179c6
+
 
     def subtask_instance_started(self, task: Task, host: Host) -> None:  # show command start
         """Processor for logging and data processing on subtask start."""
