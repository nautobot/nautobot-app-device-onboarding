"""Adds command mapper, platform parsing info."""

import os

import yaml
from nautobot.extras.models import GitRepository

from nautobot_device_onboarding.constants import (
    ONBOARDING_COMMAND_MAPPERS_CONTENT_IDENTIFIER,
    ONBOARDING_COMMAND_MAPPERS_REPOSITORY_FOLDER,
)

DATA_DIR = os.path.abspath(os.path.join(os.path.dirname(os.path.dirname(__file__)), "command_mappers"))


def get_git_repo():
    """Get the git repo object."""
    if (
        GitRepository.objects.filter(
            provided_contents__contains="nautobot_device_onboarding.onboarding_command_mappers"
        ).count()
        == 1
    ):
        repository_record = GitRepository.objects.filter(
<<<<<<< HEAD
            provided_contents=[ONBOARDING_COMMAND_MAPPERS_CONTENT_IDENTIFIER]
=======
            provided_contents__contains="nautobot_device_onboarding.onboarding_command_mappers"
>>>>>>> 7703b21f
        ).first()
        return repository_record
    return None


def get_git_repo_parser_path(parser_type):
    """Get the git repo object."""
    repository_record = get_git_repo()
    if repository_record:
        repo_data_dir = os.path.join(
            repository_record.filesystem_path, "onboarding_command_mappers", "parsers", parser_type
        )
        if os.path.isdir(repo_data_dir):
            return repo_data_dir
        return None
    return None


def add_platform_parsing_info():
    """Merges platform command mapper from repo or defaults."""
    repository_record = get_git_repo()
    if repository_record:
        repo_data_dir = os.path.join(repository_record.filesystem_path, ONBOARDING_COMMAND_MAPPERS_REPOSITORY_FOLDER)
        command_mappers_repo_path = load_command_mappers_from_dir(repo_data_dir)
    else:
        command_mappers_repo_path = {}
    command_mapper_defaults = load_command_mappers_from_dir(DATA_DIR)
    merged_command_mappers = {**command_mapper_defaults, **command_mappers_repo_path}
    return merged_command_mappers


def load_command_mappers_from_dir(command_mappers_path):
    """Helper to load all yaml files in directory and return merged dictionary."""
    command_mappers_result = {}
    files = [f for f in os.listdir(command_mappers_path) if os.path.isfile(os.path.join(command_mappers_path, f))]
    for filename in files:
        with open(os.path.join(command_mappers_path, filename), encoding="utf-8") as fd:
            network_driver = filename.split(".")[0]
            command_mappers_data = yaml.safe_load(fd)
            command_mappers_result[network_driver] = command_mappers_data
    return command_mappers_result


def load_files_with_precedence(filesystem_dir, parser_type):
    """Utility to load files from filesystem and git repo with precedence."""
    file_paths = {}
    git_repo_dir = get_git_repo_parser_path(parser_type)
    # List files in the first directory and add to the dictionary
    if git_repo_dir:
        for file_name in os.listdir(git_repo_dir):
            file_path = os.path.join(git_repo_dir, file_name)
            if os.path.isfile(file_path):
                file_paths[file_name] = file_path

    # List files in the second directory and add to the dictionary if not already present
    for file_name in os.listdir(filesystem_dir):
        file_path = os.path.join(filesystem_dir, file_name)
        if os.path.isfile(file_path) and file_name not in file_paths:
            file_paths[file_name] = file_path
    return file_paths<|MERGE_RESOLUTION|>--- conflicted
+++ resolved
@@ -22,11 +22,7 @@
         == 1
     ):
         repository_record = GitRepository.objects.filter(
-<<<<<<< HEAD
             provided_contents=[ONBOARDING_COMMAND_MAPPERS_CONTENT_IDENTIFIER]
-=======
-            provided_contents__contains="nautobot_device_onboarding.onboarding_command_mappers"
->>>>>>> 7703b21f
         ).first()
         return repository_record
     return None
