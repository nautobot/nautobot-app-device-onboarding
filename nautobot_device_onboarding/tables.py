"""Tables."""

import json

import django_tables2 as tables
from django.utils.html import format_html
from nautobot.core.tables import (
    BaseTable,
    BooleanColumn,
    ButtonsColumn,
    ToggleColumn,
)

from .models import DiscoveredGroup, DiscoveredIPAddress, DiscoveredPort


class JSONExpandColumn(tables.Column):
    def render(self, value):
        # Convert JSON to a formatted string
        formatted_json = json.dumps(value, indent=2)
        # Return HTML with a hidden JSON blob and a button to toggle its visibility
        return format_html(
            '<div class="json-blob" style="display: none;">{}</div>'
            '<button type="button" class="json-toggle" onclick="toggleJson(this)">Show Extra Info</button>',
            formatted_json,
        )


class DiscoveredGroupTable(BaseTable):
    """DiscoverdGroup Table."""

    pk = ToggleColumn()
    name = tables.Column(linkify=True)
    actions = ButtonsColumn(DiscoveredGroup)

    class Meta(BaseTable.Meta):
        """Meta."""

        model = DiscoveredGroup
        fields = ("pk", "name", "actions")
        default_columns = ("pk", "name", "actions")


class DiscoveredIPAddressTable(BaseTable):
<<<<<<< HEAD
    """DiscoveredIPAddress Table."""
=======
    """DiscoverdIPAddress Table."""
>>>>>>> 9f673a2c

    pk = ToggleColumn()
    name = tables.TemplateColumn(
        template_code="""<a href="{% url 'plugins:nautobot_device_onboarding:discoveredipaddress' pk=record.pk %}">{{record}}</a>"""
    )
    discovered_group = tables.Column(linkify=True)
    ip_address = tables.Column(linkify=True)
    marked_for_onboarding = BooleanColumn()
    extra_info = JSONExpandColumn()

    class Meta(BaseTable.Meta):
        """Meta options."""

        model = DiscoveredIPAddress
        fields = ("pk", "name", "discovered_group", "ip_address", "marked_for_onboarding", "extra_info")
        default_columns = ("pk", "name", "discovered_group", "ip_address", "marked_for_onboarding", "extra_info")


class DiscoveredPortTable(BaseTable):
    """DiscoverdPort Table."""

    pk = ToggleColumn()
    port_id = tables.TemplateColumn(
        template_code="""<a href="{% url 'plugins:nautobot_device_onboarding:discoveredport' pk=record.pk %}">{{record.port_id}}</a>"""
    )
    discovered_ip_address = tables.Column(linkify=True)
    protocol = tables.Column()
    state = tables.Column()

    class Meta(BaseTable.Meta):
        model = DiscoveredPort
        fields = ("pk", "port_id", "discovered_ip_address", "protocol", "state", "service", "reason", "reason_ttl")
        default_columns = (
            "pk",
            "port_id",
            "discovered_ip_address",
            "protocol",
            "state",
            "service",
            "reason",
            "reason_ttl",
        )<|MERGE_RESOLUTION|>--- conflicted
+++ resolved
@@ -42,11 +42,7 @@
 
 
 class DiscoveredIPAddressTable(BaseTable):
-<<<<<<< HEAD
-    """DiscoveredIPAddress Table."""
-=======
     """DiscoverdIPAddress Table."""
->>>>>>> 9f673a2c
 
     pk = ToggleColumn()
     name = tables.TemplateColumn(
