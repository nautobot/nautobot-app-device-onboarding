"""Test Jobs."""

<<<<<<< HEAD
import os
from unittest.mock import patch

from django.test import override_settings
from fakenos import FakeNOS
from fakenos.core.host import Host
=======
from unittest.mock import ANY, patch

from django.core.files.base import ContentFile
>>>>>>> 7fcf6f1a
from nautobot.apps.testing import create_job_result_and_run_job
from nautobot.core.testing import TransactionTestCase
from nautobot.dcim.models import Device, Interface, Manufacturer, Platform
from nautobot.extras.choices import JobResultStatusChoices
<<<<<<< HEAD
from nautobot.ipam.models import IPAddress
=======
from nautobot.extras.models import FileProxy
>>>>>>> 7fcf6f1a

from nautobot_device_onboarding import jobs
from nautobot_device_onboarding.tests import utils
from nautobot_device_onboarding.tests.fixtures import sync_devices_fixture, sync_network_data_fixture


class SSOTSyncDevicesTestCase(TransactionTestCase):
    """Test SSOTSyncDevices class."""

    databases = ("default", "job_logs")

    def setUp(self):  # pylint: disable=invalid-name
        """Initialize test case."""
        # Setup Nautobot Objects
        self.testing_objects = utils.sync_devices_ensure_required_nautobot_objects__jobs_testing()

    @patch("nautobot_device_onboarding.diffsync.adapters.sync_devices_adapters.sync_devices_command_getter")
    def test_sync_devices__success(self, device_data):
        """Test a successful run of the 'Sync Devices From Network' job"""
        device_data.return_value = sync_devices_fixture.sync_devices_mock_data_valid

        job_form_inputs = {
            "debug": True,
            "connectivity_test": False,
            "dryrun": False,
            "csv_file": None,
            "location": self.testing_objects["location_1"].pk,
            "namespace": self.testing_objects["namespace"].pk,
            "ip_addresses": "10.1.1.10,10.1.1.11",
            "port": 22,
            "timeout": 30,
            "set_mgmt_only": True,
            "update_devices_without_primary_ip": True,
            "device_role": self.testing_objects["device_role"].pk,
            "device_status": self.testing_objects["status"].pk,
            "interface_status": self.testing_objects["status"].pk,
            "ip_address_status": self.testing_objects["status"].pk,
            "secrets_group": self.testing_objects["secrets_group"].pk,
            "platform": None,
            "memory_profiling": False,
        }
        job_result = create_job_result_and_run_job(
            module="nautobot_device_onboarding.jobs", name="SSOTSyncDevices", **job_form_inputs
        )

        self.assertEqual(job_result.status, JobResultStatusChoices.STATUS_SUCCESS)
        self.assertEqual(2, Device.objects.all().count())
        for returned_device_ip, data in device_data.return_value.items():
            device = Device.objects.get(serial=data["serial"])
            self.assertEqual(device.name, data["hostname"])
            self.assertEqual(device.serial, data["serial"])
            self.assertEqual(device.device_type.model, data["device_type"])
            self.assertEqual(device.device_type.manufacturer.name, data["manufacturer"])
            self.assertEqual(device.platform.name, data["platform"])
            self.assertEqual(device.platform.network_driver, data["network_driver"])
            self.assertEqual(device.primary_ip.host, returned_device_ip)
            self.assertEqual(device.primary_ip.mask_length, data["mask_length"])

            mgmt_interface = Interface.objects.get(device=device, name=data["mgmt_interface"])
            self.assertEqual(mgmt_interface.mgmt_only, True)
            self.assertIn(returned_device_ip, list(mgmt_interface.ip_addresses.all().values_list("host", flat=True)))

    def test_process_csv_data(self):
        """Test processing of CSV file used for onboarding jobs."""

        manufacturer, _ = Manufacturer.objects.get_or_create(name="Cisco")
        platform, _ = Platform.objects.get_or_create(
            name="cisco_ios", network_driver="cisco_ios", manufacturer=manufacturer
        )
        onboarding_job = jobs.SSOTSyncDevices()
        with open("nautobot_device_onboarding/tests/fixtures/onboarding_csv_fixture.csv", "rb") as csv_file:
            processed_csv_data = onboarding_job._process_csv_data(csv_file=csv_file)  # pylint: disable=protected-access
        self.assertEqual(processed_csv_data["10.1.1.10"]["location"], self.testing_objects["location_1"])
        self.assertEqual(processed_csv_data["10.1.1.10"]["namespace"], self.testing_objects["namespace"])
        self.assertEqual(processed_csv_data["10.1.1.10"]["port"], 22)
        self.assertEqual(processed_csv_data["10.1.1.10"]["timeout"], 30)
        self.assertEqual(processed_csv_data["10.1.1.10"]["set_mgmt_only"], True)
        self.assertEqual(processed_csv_data["10.1.1.10"]["update_devices_without_primary_ip"], True)
        self.assertEqual(processed_csv_data["10.1.1.10"]["device_role"], self.testing_objects["device_role"])
        self.assertEqual(processed_csv_data["10.1.1.10"]["device_status"], self.testing_objects["status"])
        self.assertEqual(processed_csv_data["10.1.1.10"]["interface_status"], self.testing_objects["status"])
        self.assertEqual(processed_csv_data["10.1.1.10"]["ip_address_status"], self.testing_objects["status"])
        self.assertEqual(processed_csv_data["10.1.1.10"]["secrets_group"], self.testing_objects["secrets_group"])
        self.assertEqual(processed_csv_data["10.1.1.10"]["platform"], platform)

        self.assertEqual(processed_csv_data["10.1.1.11"]["location"], self.testing_objects["location_2"])
        self.assertEqual(processed_csv_data["10.1.1.11"]["namespace"], self.testing_objects["namespace"])
        self.assertEqual(processed_csv_data["10.1.1.11"]["port"], 22)
        self.assertEqual(processed_csv_data["10.1.1.11"]["timeout"], 30)
        self.assertEqual(processed_csv_data["10.1.1.11"]["set_mgmt_only"], False)
        self.assertEqual(processed_csv_data["10.1.1.11"]["update_devices_without_primary_ip"], False)
        self.assertEqual(processed_csv_data["10.1.1.11"]["device_role"], self.testing_objects["device_role"])
        self.assertEqual(processed_csv_data["10.1.1.11"]["device_status"], self.testing_objects["status"])
        self.assertEqual(processed_csv_data["10.1.1.11"]["interface_status"], self.testing_objects["status"])
        self.assertEqual(processed_csv_data["10.1.1.11"]["ip_address_status"], self.testing_objects["status"])
        self.assertEqual(processed_csv_data["10.1.1.11"]["secrets_group"], self.testing_objects["secrets_group"])
        self.assertEqual(processed_csv_data["10.1.1.11"]["platform"], platform)

    def test_process_csv_data__bad_file(self):
        """Test error checking of a bad CSV file used for onboarding jobs."""
        manufacturer, _ = Manufacturer.objects.get_or_create(name="Cisco")
        Platform.objects.get_or_create(name="cisco_ios", network_driver="cisco_ios", manufacturer=manufacturer)
        onboarding_job = jobs.SSOTSyncDevices()
        with open("nautobot_device_onboarding/tests/fixtures/onboarding_csv_fixture_bad_data.csv", "rb") as csv_file:
            processed_csv_data = onboarding_job._process_csv_data(csv_file=csv_file)  # pylint: disable=protected-access
        self.assertEqual(processed_csv_data, None)

    def test_process_csv_data__empty_file(self):
        """Test error checking of a bad CSV file used for onboarding jobs."""
        onboarding_job = jobs.SSOTSyncDevices()
        with open("nautobot_device_onboarding/tests/fixtures/onboarding_csv_fixture_empty.csv", "rb") as csv_file:
            processed_csv_data = onboarding_job._process_csv_data(csv_file=csv_file)  # pylint: disable=protected-access
        self.assertEqual(processed_csv_data, None)

    @patch("nautobot_device_onboarding.diffsync.adapters.sync_devices_adapters.sync_devices_command_getter")
    @patch.dict("os.environ", {"DEVICE_USER": "test_user", "DEVICE_PASS": "test_password"})
    def test_csv_process_pass_connectivity_test_flag(self, mock_sync_devices_command_getter):
        """Ensure the 'connectivity_test' option is passed to the command_getter when a CSV is in-play."""
        with open("nautobot_device_onboarding/tests/fixtures/all_required_fields.csv", "rb") as csv_file:
            csv_contents = csv_file.read()

        job_form_inputs = {
            "debug": True,
            "connectivity_test": "AnyWackyValueHere",
            "dryrun": False,
            "csv_file": FileProxy.objects.create(
                name="onboarding.csv", file=ContentFile(csv_contents, name="onboarding.csv")
            ).id,
            "location": None,
            "namespace": None,
            "ip_addresses": None,
            "port": None,
            "timeout": None,
            "set_mgmt_only": None,
            "update_devices_without_primary_ip": None,
            "device_role": None,
            "device_status": None,
            "interface_status": None,
            "ip_address_status": None,
            "secrets_group": None,
            "platform": None,
            "memory_profiling": False,
        }

        create_job_result_and_run_job(
            module="nautobot_device_onboarding.jobs", name="SSOTSyncDevices", **job_form_inputs
        )
        self.assertEqual(
            mock_sync_devices_command_getter.mock_calls[0].args,
            (
                ANY,
                10,
                {
                    "debug": True,
                    "connectivity_test": "AnyWackyValueHere",
                    "csv_file": {"172.23.0.8": {"port": 22, "timeout": 30, "secrets_group": ANY, "platform": ""}},
                },
            ),
        )


class SSOTSyncNetworkDataTestCase(TransactionTestCase):
    """Test SSOTSyncNetworkData class."""

    databases = ("default", "job_logs")

    @classmethod
    def setUpClass(cls):
        super().setUpClass()

    def setUp(self):  # pylint: disable=invalid-name
        """Initialize test case."""
        # Setup Nautobot Objects
        self.testing_objects = utils.sync_network_data_ensure_required_nautobot_objects()

    @patch("nautobot_device_onboarding.diffsync.adapters.sync_network_data_adapters.sync_network_data_command_getter")
    def test_sync_network_data__success(self, device_data):
        """Test a successful run of the 'Sync Network Data From Network' job"""
        device_data.return_value = sync_network_data_fixture.sync_network_mock_data_valid
        devices = ["demo-cisco-1", "demo-cisco-2"]
        device_ids_to_sync = list(Device.objects.filter(name__in=devices).values_list("id", flat=True))

        job_form_inputs = {
            "debug": True,
            "connectivity_test": False,
            "dryrun": False,
            "sync_vlans": True,
            "sync_vrfs": True,
            "sync_cables": True,
            "namespace": self.testing_objects["namespace"].pk,
            "interface_status": self.testing_objects["status"].pk,
            "ip_address_status": self.testing_objects["status"].pk,
            "default_prefix_status": self.testing_objects["status"].pk,
            "devices": device_ids_to_sync,
            "location": None,
            "device_role": None,
            "platform": None,
            "memory_profiling": False,
        }
        job_result = create_job_result_and_run_job(
            module="nautobot_device_onboarding.jobs", name="SSOTSyncNetworkData", **job_form_inputs
        )

        self.assertEqual(job_result.status, JobResultStatusChoices.STATUS_SUCCESS, job_result.traceback)
        for returned_device_hostname, data in device_data.return_value.items():
            device = Device.objects.get(serial=data["serial"])
            self.assertEqual(device.name, returned_device_hostname)
            for interface in device.interfaces.all():
                interface_data = data["interfaces"][interface.name]
                self.assertEqual(interface.status, self.testing_objects["status"])
                self.assertEqual(interface.type, interface_data["type"])
                self.assertEqual(interface.mac_address, interface_data["mac_address"])
                self.assertEqual(interface.mtu, int(interface_data["mtu"]))
                self.assertEqual(interface.description, interface_data["description"])
                self.assertEqual(interface.enabled, interface_data["link_status"])
                self.assertEqual(interface.mode, interface_data["802.1Q_mode"])

                for ip_address in interface_data["ip_addresses"]:
                    self.assertIn(
                        ip_address["ip_address"], list(interface.ip_addresses.all().values_list("host", flat=True))
                    )

                for tagged_vlan in interface_data["tagged_vlans"]:
                    self.assertIn(
                        int(tagged_vlan["id"]), list(interface.tagged_vlans.all().values_list("vid", flat=True))
                    )

                if interface_data["untagged_vlan"]:
                    self.assertEqual(interface.untagged_vlan.vid, int(interface_data["untagged_vlan"]["id"]))

                if interface_data["vrf"]:
                    self.assertEqual(interface.vrf.name, interface_data["vrf"]["name"])

    @override_settings(CELERY_TASK_ALWAYS_EAGER=True)
    @patch.dict("os.environ", {"DEVICE_USER": "admin", "DEVICE_PASS": "admin"})
    def test_sync_network_devices_with_full_ssh(self):
        """Use the fakeNOS library to expand test coverage to cover SSH connectivity."""
        job_form_inputs = {
            "debug": False,
            "connectivity_test": False,
            "dryrun": False,
            "csv_file": None,
            "location": self.testing_objects["location"].pk,
            "namespace": self.testing_objects["namespace"].pk,
            "ip_addresses": "127.0.0.1",
            "port": 6222,
            "timeout": 30,
            "set_mgmt_only": True,
            "update_devices_without_primary_ip": True,
            "device_role": self.testing_objects["device_role"].pk,
            "device_status": self.testing_objects["status"].pk,
            "interface_status": self.testing_objects["status"].pk,
            "ip_address_status": self.testing_objects["status"].pk,
            "default_prefix_status": self.testing_objects["status"].pk,
            "secrets_group": self.testing_objects["secrets_group"].pk,
            "platform": self.testing_objects["platform_1"].pk,
            "memory_profiling": False,
        }
        current_file_path = os.path.dirname(os.path.abspath(__file__))
        fake_ios_inventory = {
            "hosts": {
                "dev1": {
                    "username": "admin",
                    "password": "admin",
                    "platform": "tweaked_cisco_ios",
                    "port": 6222,
                }
            }
        }
        # This is hacky, theres clearly a bug in the fakenos library
        # https://github.com/fakenos/fakenos/issues/19
        with patch.object(Host, "_check_if_platform_is_supported"):
            with FakeNOS(
                inventory=fake_ios_inventory, plugins=[os.path.join(current_file_path, "fakenos/custom_ios.yaml")]
            ):
                create_job_result_and_run_job(
                    module="nautobot_device_onboarding.jobs", name="SSOTSyncDevices", **job_form_inputs
                )

        newly_imported_device = Device.objects.get(name="fake-ios-01")
        self.assertEqual(str(IPAddress.objects.get(id=newly_imported_device.primary_ip4_id)), "127.0.0.1/32")
        self.assertEqual(newly_imported_device.serial, "991UCMIHG4UAJ1J010CQG")<|MERGE_RESOLUTION|>--- conflicted
+++ resolved
@@ -1,26 +1,20 @@
 """Test Jobs."""
 
-<<<<<<< HEAD
+
 import os
-from unittest.mock import patch
+from unittest.mock import ANY, patch
 
 from django.test import override_settings
 from fakenos import FakeNOS
 from fakenos.core.host import Host
-=======
-from unittest.mock import ANY, patch
-
 from django.core.files.base import ContentFile
->>>>>>> 7fcf6f1a
+
 from nautobot.apps.testing import create_job_result_and_run_job
-from nautobot.core.testing import TransactionTestCase
+from nautobot.core.testing import TransactionTestCaseA
 from nautobot.dcim.models import Device, Interface, Manufacturer, Platform
 from nautobot.extras.choices import JobResultStatusChoices
-<<<<<<< HEAD
+from nautobot.extras.models import FileProxy
 from nautobot.ipam.models import IPAddress
-=======
-from nautobot.extras.models import FileProxy
->>>>>>> 7fcf6f1a
 
 from nautobot_device_onboarding import jobs
 from nautobot_device_onboarding.tests import utils
