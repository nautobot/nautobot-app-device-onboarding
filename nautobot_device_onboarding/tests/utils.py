--- conflicted
+++ resolved
@@ -33,11 +33,8 @@
     status.content_types.add(ContentType.objects.get_for_model(VLAN))
     status.content_types.add(ContentType.objects.get_for_model(VRF))
     status.content_types.add(ContentType.objects.get_for_model(Cable))
-<<<<<<< HEAD
     status.content_types.add(ContentType.objects.get_for_model(SoftwareVersion))
-=======
     status.content_types.add(ContentType.objects.get_for_model(Circuit))
->>>>>>> 54921c1a
     status.validated_save()
 
     username_secret, _ = Secret.objects.get_or_create(
@@ -207,12 +204,9 @@
     testing_objects["vlan_2"] = vlan_2
     testing_objects["vrf_1"] = vrf_1
     testing_objects["vrf_2"] = vrf_2
-<<<<<<< HEAD
     testing_objects["software_version_1"] = software_version_1
     testing_objects["software_version_2"] = software_version_2
-=======
     testing_objects["cable_to_circuit"] = cable_to_circuit_1
->>>>>>> 54921c1a
 
     return testing_objects
 
