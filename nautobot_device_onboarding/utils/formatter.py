--- conflicted
+++ resolved
@@ -1,157 +1,5 @@
 """Formatter."""
 
-<<<<<<< HEAD
-from nautobot_device_onboarding.constants import (
-    CISCO_INTERFACE_ABBREVIATIONS,
-    CISCO_TO_NAUTOBOT_INTERFACE_TYPE,
-    TAGGED_INTERFACE_TYPES,
-)
-
-
-def format_ob_data_ios(host, result):
-    """Format the data for onboarding IOS devices."""
-    primary_ip4 = host.name
-    formatted_data = {}
-
-    for r in result:
-        if r.name == "show inventory":
-            device_type = r.result[0].get("pid")
-            formatted_data["device_type"] = device_type
-        elif r.name == "show version":
-            hostname = r.result[0].get("hostname")
-            serial = r.result[0].get("serial")
-            formatted_data["hostname"] = hostname
-            formatted_data["serial"] = serial[0]
-        elif r.name == "show interfaces":
-            show_interfaces = r.result
-            for interface in show_interfaces:
-                if interface.get("ip_address") == primary_ip4:
-                    mask_length = interface.get("prefix_length")
-                    interface_name = interface.get("interface")
-                    formatted_data["mask_length"] = mask_length
-                    formatted_data["mgmt_interface"] = interface_name
-
-    return formatted_data
-
-
-def format_ob_data_nxos(host, result):
-    """Format the data for onboarding NXOS devices."""
-    primary_ip4 = host.name
-    formatted_data = {}
-
-    for r in result:
-        if r.name == "show inventory":
-            # TODO: Add check for PID when textfsm template is fixed
-            pass
-        elif r.name == "show version":
-            device_type = r.result[0].get("platform")
-            formatted_data["device_type"] = device_type
-            hostname = r.result[0].get("hostname")
-            serial = r.result[0].get("serial")
-            formatted_data["hostname"] = hostname
-            if serial:
-                formatted_data["serial"] = serial
-            else:
-                formatted_data["serial"] = ""
-        elif r.name == "show interface":
-            show_interfaces = r.result
-            print(f"show interfaces {show_interfaces}")
-            for interface in show_interfaces:
-                if interface.get("ip_address") == primary_ip4:
-                    mask_length = interface.get("prefix_length")
-                    interface_name = interface.get("interface")
-                    formatted_data["mask_length"] = mask_length
-                    formatted_data["mgmt_interface"] = interface_name
-                    break
-    return formatted_data
-
-
-def format_ob_data_junos(host, result):
-    """Format the data for onboarding Juniper JUNOS devices."""
-    primary_ip4 = host.name
-    formatted_data = {}
-
-    for r in result:
-        if r.name == "show version":
-            device_type = r.result[0].get("model")
-            formatted_data["device_type"] = device_type
-            hostname = r.result[0].get("hostname")
-            serial = "USASR24490"
-            # serial = r.result[0].get("serial")
-            formatted_data["hostname"] = hostname
-            if serial:
-                formatted_data["serial"] = serial
-            else:
-                formatted_data["serial"] = ""
-        elif r.name == "show interfaces":
-            show_interfaces = r.result
-            print(f"show interfaces {show_interfaces}")
-            for interface in show_interfaces:
-                if interface.get("local") == primary_ip4:
-                    print(interface.get("destination"))
-                    mask_length = interface.get("destination").split("/")[1]
-                    print(f"interface mask {mask_length}")
-                    interface_name = interface.get("interface")
-                    formatted_data["mask_length"] = mask_length
-                    formatted_data["mgmt_interface"] = interface_name
-                    break
-
-
-def format_ob_data_junos(host, result):
-    """Format the data for onboarding Juniper JUNOS devices."""
-    primary_ip4 = host.name
-    formatted_data = {}
-
-    for r in result:
-        if r.name == "show version":
-            device_type = r.result[0].get("model")
-            formatted_data["device_type"] = device_type
-            hostname = r.result[0].get("hostname")
-            serial = "USASR24490"
-            # serial = r.result[0].get("serial")
-            formatted_data["hostname"] = hostname
-            if serial:
-                formatted_data["serial"] = serial
-            else:
-                formatted_data["serial"] = ""
-        elif r.name == "show interfaces":
-            show_interfaces = r.result
-            print(f"show interfaces {show_interfaces}")
-            for interface in show_interfaces:
-                if interface.get("local") == primary_ip4:
-                    print(interface.get("destination"))
-                    mask_length = interface.get("destination").split("/")[1]
-                    print(f"interface mask {mask_length}")
-                    interface_name = interface.get("interface")
-                    formatted_data["mask_length"] = mask_length
-                    formatted_data["mgmt_interface"] = interface_name
-                    break
-
-    return formatted_data
-
-
-def normalize_interface_name(interface_name):
-    """Normalize interface names."""
-    for interface_abbreviation, interface_full in CISCO_INTERFACE_ABBREVIATIONS.items():
-        if interface_name.startswith(interface_abbreviation):
-            interface_name = interface_name.replace(interface_abbreviation, interface_full, 1)
-            break
-    return interface_name
-
-
-def normalize_interface_type(interface_type):
-    """Normalize interface types."""
-    if interface_type in CISCO_TO_NAUTOBOT_INTERFACE_TYPE:
-        return CISCO_TO_NAUTOBOT_INTERFACE_TYPE[interface_type]
-    return "other"
-
-
-def normalize_tagged_interface(tagged_interface):
-    """Normalize tagged interface types."""
-    if tagged_interface in TAGGED_INTERFACE_TYPES:
-        return TAGGED_INTERFACE_TYPES[tagged_interface]
-    return ""
-=======
 import os
 
 import yaml
@@ -206,5 +54,4 @@
                     if isinstance(extracted_value, list) and len(extracted_value) == 1:
                         extracted_processed = extracted_value[0]
                 result_dict[default_dict_field] = extracted_processed
-    return result_dict
->>>>>>> d6cd5d13
+    return result_dict