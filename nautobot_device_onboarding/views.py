"""Model UI Viewset."""

from nautobot.core.views import generic
from nautobot.core.views.viewsets import NautobotUIViewSet
from nautobot.core.views.generic import ObjectView

from . import filters, tables, forms
from .api import serializers
from .models import DiscoveredGroup, DiscoveredIPAddress, DiscoveredPort


class DiscoveredGroupUIViewSet(NautobotUIViewSet):
    """DiscoveredGroup UI ViewSet."""

    filterset_class = filters.DiscoveredGroupFilterSet
    queryset = DiscoveredGroup.objects.all()
    serializer_class = serializers.DiscoveredGroupSerializer
    table_class = tables.DiscoveredGroupTable
    form_class = forms.DiscoveredGroupForm


class DiscoveredGroupView(ObjectView):
    """Detail view for a DiscoveredGroup."""

    queryset = DiscoveredGroup.objects.all()
    model = DiscoveredGroup
    template_name = "nautobot_device_onboarding/discoveredgroup_detail.html"


class DiscoveredIPAddressUIViewSet(NautobotUIViewSet):
    """DiscoveredIPAddress UI ViewSet."""

    filterset_class = filters.DiscoveredIPAddressFilterSet
    queryset = DiscoveredIPAddress.objects.all()
    serializer_class = serializers.DiscoveredIPAddressSerializer
<<<<<<< HEAD
    table_class = tables.DiscoveredIPAddressTable


class DiscoveredIPAddressView(ObjectView):
    """View for displaying the details of a DiscoveredIPAddress."""

    queryset = DiscoveredIPAddress.objects.all()
    template_name = "nautobot_device_onboarding/discoveredipaddress_detail.html"
=======
    table_class = tables.DiscoveredIPAddressGroupTable
    form_class = forms.DiscoveredIPAddressForm
>>>>>>> 5446fcea


class DiscoveredPortUIViewSet(NautobotUIViewSet):
    """DiscoveredPort UI ViewSet."""

    filterset_class = filters.DiscoveredPortFilterSet
    queryset = DiscoveredPort.objects.all()
    serializer_class = serializers.DiscoveredPortSerializer
    table_class = tables.DiscoveredPortTable
    form_class = forms.DiscoveredPortForm<|MERGE_RESOLUTION|>--- conflicted
+++ resolved
@@ -19,33 +19,14 @@
     form_class = forms.DiscoveredGroupForm
 
 
-class DiscoveredGroupView(ObjectView):
-    """Detail view for a DiscoveredGroup."""
-
-    queryset = DiscoveredGroup.objects.all()
-    model = DiscoveredGroup
-    template_name = "nautobot_device_onboarding/discoveredgroup_detail.html"
-
-
 class DiscoveredIPAddressUIViewSet(NautobotUIViewSet):
     """DiscoveredIPAddress UI ViewSet."""
 
     filterset_class = filters.DiscoveredIPAddressFilterSet
     queryset = DiscoveredIPAddress.objects.all()
     serializer_class = serializers.DiscoveredIPAddressSerializer
-<<<<<<< HEAD
-    table_class = tables.DiscoveredIPAddressTable
-
-
-class DiscoveredIPAddressView(ObjectView):
-    """View for displaying the details of a DiscoveredIPAddress."""
-
-    queryset = DiscoveredIPAddress.objects.all()
-    template_name = "nautobot_device_onboarding/discoveredipaddress_detail.html"
-=======
     table_class = tables.DiscoveredIPAddressGroupTable
     form_class = forms.DiscoveredIPAddressForm
->>>>>>> 5446fcea
 
 
 class DiscoveredPortUIViewSet(NautobotUIViewSet):
