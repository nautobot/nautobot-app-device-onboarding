[tool.poetry]
name = "nautobot-device-onboarding"
version = "1.1.2"
description = "A plugin for Nautobot to easily onboard new devices."
authors = ["Network to Code, LLC <opensource@networktocode.com>"]
license = "Apache-2.0"
readme = "README.md"
homepage = "https://github.com/nautobot/nautobot-plugin-device-onboarding"
repository = "https://github.com/nautobot/nautobot-plugin-device-onboarding"
keywords = ["nautobot", "network", "onboarding", "django"]
include = [
    "LICENSE",
    "README.md",
    "docs/images/*",
]
packages = [
    { include = "nautobot_device_onboarding" },
]

[tool.poetry.dependencies]
python = "^3.7"
napalm = ">=2.5.0, <5"
zipp = "^3.4.0"
nautobot = ">=1.0.0"

[tool.poetry.dev-dependencies]
bandit = "*"
black = "*"
django-debug-toolbar = "*"
# we need to pin flake8 because of package dependencies that cause it to downgrade and
# therefore cause issues with linting since older versions do not take .flake8 as config
flake8 = "^3.9.2"
invoke = "*"
pydocstyle = "*"
pylint = "*"
pylint-django = "*"
<<<<<<< HEAD
pydocstyle = "*"
django-debug-toolbar = "*"
# Rendering docs to HTML
mkdocs = "1.3.1"
# Material for MkDocs theme
mkdocs-material = "8.4.2"
# Render custom markdown for version added/changed/remove notes
mkdocs-version-annotations = "1.0.0"
# Automatic documentation from sources, for MkDocs
mkdocstrings = "0.19"
mkdocstrings-python = "0.7.1"
=======
yamllint = "*"
Markdown = "*"
setuptools = "*"
toml = "*"
>>>>>>> 30c3c78f

[tool.black]
line-length = 120
target-version = ['py37']
include = '\.pyi?$'
exclude = '''
(
  /(
      \.eggs         # exclude a few common directories in the
    | \.git          # root of the project
    | \.hg
    | \.mypy_cache
    | \.tox
    | \.venv
    | _build
    | buck-out
    | build
    | dist
  )/
  | settings.py     # This is where you define files that should not be stylized by black
                     # the root of the project
)
'''

[tool.pylint.master]
# Include the pylint_django plugin to avoid spurious warnings about Django patterns
load-plugins="pylint_django"
ignore=".venv"

[tool.pylint.basic]
# No docstrings required for private methods (Pylint default), or for test_ functions, or for inner Meta classes.
no-docstring-rgx="^(_|test_|Meta$)"

[tool.pylint.messages_control]
# Line length is enforced by Black, so pylint doesn't need to check it.
# Pylint and Black disagree about how to format multi-line arrays; Black wins.
disable = """,
    line-too-long
    """

[tool.pylint.miscellaneous]
# Don't flag TODO as a failure, let us commit with things that still need to be done in the code
notes = """,
    FIXME,
    XXX,
    """

[tool.pydocstyle]
convention = "google"
inherit = false
match = "(?!__init__).*\\.py"
match-dir = "(?!tests|migrations|development)[^\\.].*"
# D212 is enabled by default in google convention, and complains if we have a docstring like:
# """
# My docstring is on the line after the opening quotes instead of on the same line as them.
# """
# We've discussed and concluded that we consider this to be a valid style choice.
add_ignore = "D212"

[build-system]
requires = ["poetry_core>=1.0.0"]
build-backend = "poetry.core.masonry.api"

[tool.pytest.ini_options]
testpaths = [
    "tests"
]
addopts = "-vv --doctest-modules"<|MERGE_RESOLUTION|>--- conflicted
+++ resolved
@@ -34,9 +34,10 @@
 pydocstyle = "*"
 pylint = "*"
 pylint-django = "*"
-<<<<<<< HEAD
-pydocstyle = "*"
-django-debug-toolbar = "*"
+yamllint = "*"
+Markdown = "*"
+setuptools = "*"
+toml = "*"
 # Rendering docs to HTML
 mkdocs = "1.3.1"
 # Material for MkDocs theme
@@ -46,12 +47,6 @@
 # Automatic documentation from sources, for MkDocs
 mkdocstrings = "0.19"
 mkdocstrings-python = "0.7.1"
-=======
-yamllint = "*"
-Markdown = "*"
-setuptools = "*"
-toml = "*"
->>>>>>> 30c3c78f
 
 [tool.black]
 line-length = 120
