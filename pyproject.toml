--- conflicted
+++ resolved
@@ -27,12 +27,7 @@
 ]
 
 [tool.poetry.dependencies]
-<<<<<<< HEAD
 python = ">=3.8,<3.13"
-# Used for local development
-nautobot = "^2.0.3"
-=======
-python = ">=3.8,<3.12"
 napalm = ">=2.5.0, <5"
 zipp = "^3.4.0"
 nautobot = "^2.2.3"
@@ -42,7 +37,6 @@
 ntc-templates = "^6.0.0"
 # Netutils pin is needed for https://github.com/networktocode/netutils/pull/553
 netutils = "^1.9.1"
->>>>>>> d1c3aca4
 
 [tool.poetry.group.dev.dependencies]
 coverage = "*"
