--- conflicted
+++ resolved
@@ -26,11 +26,7 @@
 ]
 
 [tool.poetry.dependencies]
-<<<<<<< HEAD
 python = ">=3.9.2,<3.13"
-=======
-python = ">=3.9,<3.13"
->>>>>>> 2c805656
 napalm = ">=4.1.0,<6.0.0"
 zipp = "^3.4.0"
 nautobot = "^2.3.1"
