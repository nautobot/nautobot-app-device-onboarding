--- conflicted
+++ resolved
@@ -32,12 +32,8 @@
 nautobot = "^2.1.1"
 nautobot-ssot = "^2.2.0"
 nautobot-plugin-nornir = "2.0.0"
-<<<<<<< HEAD
-ntc-templates = "4.2.0"
-=======
 jdiff = "^0.0.6"
 ntc-templates = "^4.3.0"
->>>>>>> d6cd5d13
 
 
 [tool.poetry.group.dev.dependencies]
