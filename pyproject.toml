[tool.poetry]
name = "nautobot-device-onboarding"
<<<<<<< HEAD
version = "5.0.0a0"
=======
version = "4.3.2a0"
>>>>>>> 0dc206ff
description = "A app for Nautobot to easily onboard new devices."
authors = ["Network to Code, LLC <info@networktocode.com>"]
license = "Apache-2.0"
readme = "README.md"
homepage = "https://github.com/nautobot/nautobot-app-device-onboarding"
repository = "https://github.com/nautobot/nautobot-app-device-onboarding"
keywords = ["nautobot", "nautobot-app", "nautobot-plugin"]
classifiers = [
    "Intended Audience :: Developers",
    "Development Status :: 5 - Production/Stable",
    "Programming Language :: Python :: 3",
    "Programming Language :: Python :: 3.9",
    "Programming Language :: Python :: 3.10",
    "Programming Language :: Python :: 3.11",
    "Programming Language :: Python :: 3.12",
]
packages = [
    { include = "nautobot_device_onboarding" },
]
include = [
    # Poetry by default will exclude files that are in .gitignore
    { path = "nautobot_device_onboarding/static/nautobot_device_onboarding/docs/**/*", format = ["sdist", "wheel"] }
]

[tool.poetry.dependencies]
python = ">=3.9.2,<3.13"
<<<<<<< HEAD
napalm = ">=2.5.0, <5"
zipp = "^3.4.0"
nautobot = {git = "https://github.com/nautobot/nautobot.git", rev = "next"}
# nautobot = "^3.0.0"  # TODO: Uncomment after v3.0.0 is released
nautobot-ssot = {git = "https://github.com/nautobot/nautobot-app-ssot.git", rev = "next-3.0"}
# nautobot-ssot = "^4.0.0"  # TODO: Uncomment after v4.0.0 is released
nautobot-plugin-nornir = {git = "https://github.com/nautobot/nautobot-app-nornir.git", rev = "next-3.0"}
# nautobot-plugin-nornir = "^3.0.0"  # TODO: Uncomment after v3.0.0 is released
jdiff = "^0.0.6"
ntc-templates = "^7.0.0"
=======
napalm = ">=4.1.0,<6.0.0"
zipp = "^3.4.0"
# Used for local development
nautobot = ">=2.4.2,<3.0.0"
nautobot-ssot = "^3.0.0"
nautobot-plugin-nornir = "^2.0.0"
jdiff = ">=1.0.1,<2.0.0"
ntc-templates = ">=7.9.0,<9.0.0"
>>>>>>> 0dc206ff
# Netutils pin is needed for https://github.com/networktocode/netutils/pull/553
netutils = "^1.9.1"
ttp = "^0.9.0"

[tool.poetry.group.dev.dependencies]
coverage = "*"
django-debug-toolbar = "<6.0.0"
invoke = "*"
ipython = "*"
pylint = "*"
pylint-django = "*"
pylint-nautobot = "*"
ruff = "0.5.5"
yamllint = "*"
toml = "*"
# Python implementation of markdownlint
pymarkdownlnt = "~0.9.30"
Markdown = "*"
towncrier = ">=23.6.0,<=24.8.0"
fakenos = { git = "https://github.com/fakenos/fakenos", branch = "master" }
to-json-schema = "*"
jsonschema = "*"
djlint = ">=1.36.4,<2.0.0"
djhtml = ">=3.0.8,<4.0.0"

[tool.poetry.group.docs.dependencies]
# Render custom markdown for version added/changed/remove notes
markdown-version-annotations = "1.0.1"
# Rendering docs to HTML
mkdocs = "1.6.0"
# Material for MkDocs theme
mkdocs-material = "9.5.32"
# Automatic documentation from sources, for MkDocs
mkdocstrings = "0.25.2"
mkdocstrings-python = "1.10.8"
mkdocs-autorefs = "1.2.0"
griffe = "1.1.1"

[tool.poetry.extras]
all = [
]

[tool.pylint.master]
# Include the pylint_django plugin to avoid spurious warnings about Django patterns
load-plugins = "pylint_django, pylint_nautobot"
ignore = ".venv"

[tool.pylint.basic]
# No docstrings required for private methods (Pylint default), or for test_ functions, or for inner Meta classes.
no-docstring-rgx = "^(_|test_|Meta$)"

[tool.pylint.messages_control]
disable = """,
    arguments-differ,
    line-too-long,
    duplicate-code,
    logging-fstring-interpolation,
    nb-warn-dunder-filter-field,
    nb-no-search-function,
    nb-no-char-filter-q,
    too-few-public-methods,
    too-many-ancestors,
    too-many-arguments,
    too-many-branches,
    too-many-lines,
    too-many-locals,
    too-many-positional-arguments,
    too-many-public-methods,
    too-many-statements,
    unused-argument,
    unused-import,
    """

[tool.pylint.miscellaneous]
# Don't flag TODO as a failure, let us commit with things that still need to be done in the code
notes = """,
    FIXME,
    XXX,
    """

[tool.pylint-nautobot]
supported_nautobot_versions = [
<<<<<<< HEAD
    "3.0.0"
=======
    "2"
>>>>>>> 0dc206ff
]

[tool.ruff]
line-length = 120
target-version = "py39"

[tool.ruff.lint]
select = [
    "D",  # pydocstyle
    "F", "E", "W",  # flake8
    "S",  # bandit
    "I",  # isort
]
ignore = [
    # warning: `one-blank-line-before-class` (D203) and `no-blank-line-before-class` (D211) are incompatible.
    "D203", # 1 blank line required before class docstring

    # D212 is enabled by default in google convention, and complains if we have a docstring like:
    # """
    # My docstring is on the line after the opening quotes instead of on the same line as them.
    # """
    # We've discussed and concluded that we consider this to be a valid style choice.
    "D212", # Multi-line docstring summary should start at the first line
    "D213", # Multi-line docstring summary should start at the second line

    # Produces a lot of issues in the current codebase.
    "D401", # First line of docstring should be in imperative mood
    "D407", # Missing dashed underline after section
    "D416", # Section name ends in colon
    "E501", # Line too long
]

[tool.ruff.lint.pydocstyle]
convention = "google"

[tool.ruff.lint.per-file-ignores]
"nautobot_device_onboarding/migrations/*" = [
    "D",
]
"nautobot_device_onboarding/tests/*" = [
    "D",
    "S"
]

[tool.coverage.run]
disable_warnings = ["already-imported"]
relative_files = true
omit = [
    # Skip Tests
    "*/tests/*",
]
include = [
    "nautobot_device_onboarding/*",
]

[tool.pymarkdown]
plugins.selectively_enable_rules = true
plugins.blanks-around-lists.enabled = true
plugins.list-anchored-indent.enabled = true
extensions.front-matter.enabled = true

[build-system]
requires = ["poetry-core>=2.0.0,<3.0.0"]
build-backend = "poetry.core.masonry.api"

[tool.towncrier]
package = "nautobot"
directory = "changes"
filename = "docs/admin/release_notes/version_X.Y.md"
template = "development/towncrier_template.j2"
start_string = "<!-- towncrier release notes start -->"
issue_format = "[#{issue}](https://github.com/nautobot/nautobot-app-device-onboarding/issues/{issue})"

[[tool.towncrier.type]]
directory = "security"
name = "Security"
showcontent = true

[[tool.towncrier.type]]
directory = "added"
name = "Added"
showcontent = true

[[tool.towncrier.type]]
directory = "changed"
name = "Changed"
showcontent = true

[[tool.towncrier.type]]
directory = "deprecated"
name = "Deprecated"
showcontent = true

[[tool.towncrier.type]]
directory = "removed"
name = "Removed"
showcontent = true

[[tool.towncrier.type]]
directory = "fixed"
name = "Fixed"
showcontent = true

[[tool.towncrier.type]]
directory = "dependencies"
name = "Dependencies"
showcontent = true

[[tool.towncrier.type]]
directory = "documentation"
name = "Documentation"
showcontent = true

[[tool.towncrier.type]]
directory = "housekeeping"
name = "Housekeeping"
showcontent = true

[tool.djlint]
ignore = "H005,H006,H008,H011,H012,H013,H014,H015,H016,H019,H020,H021,H022,H023,H025,H026,H030,H031,H037"
profile="django"
extend_exclude = "docs/,nautobot_device_onboarding/static/"<|MERGE_RESOLUTION|>--- conflicted
+++ resolved
@@ -1,10 +1,6 @@
 [tool.poetry]
 name = "nautobot-device-onboarding"
-<<<<<<< HEAD
 version = "5.0.0a0"
-=======
-version = "4.3.2a0"
->>>>>>> 0dc206ff
 description = "A app for Nautobot to easily onboard new devices."
 authors = ["Network to Code, LLC <info@networktocode.com>"]
 license = "Apache-2.0"
@@ -16,10 +12,10 @@
     "Intended Audience :: Developers",
     "Development Status :: 5 - Production/Stable",
     "Programming Language :: Python :: 3",
-    "Programming Language :: Python :: 3.9",
     "Programming Language :: Python :: 3.10",
     "Programming Language :: Python :: 3.11",
     "Programming Language :: Python :: 3.12",
+    "Programming Language :: Python :: 3.13",
 ]
 packages = [
     { include = "nautobot_device_onboarding" },
@@ -30,8 +26,7 @@
 ]
 
 [tool.poetry.dependencies]
-python = ">=3.9.2,<3.13"
-<<<<<<< HEAD
+python = ">=3.10,<3.14"
 napalm = ">=2.5.0, <5"
 zipp = "^3.4.0"
 nautobot = {git = "https://github.com/nautobot/nautobot.git", rev = "next"}
@@ -40,18 +35,8 @@
 # nautobot-ssot = "^4.0.0"  # TODO: Uncomment after v4.0.0 is released
 nautobot-plugin-nornir = {git = "https://github.com/nautobot/nautobot-app-nornir.git", rev = "next-3.0"}
 # nautobot-plugin-nornir = "^3.0.0"  # TODO: Uncomment after v3.0.0 is released
-jdiff = "^0.0.6"
+jdiff = ">=1.0.1,<2.0.0"
 ntc-templates = "^7.0.0"
-=======
-napalm = ">=4.1.0,<6.0.0"
-zipp = "^3.4.0"
-# Used for local development
-nautobot = ">=2.4.2,<3.0.0"
-nautobot-ssot = "^3.0.0"
-nautobot-plugin-nornir = "^2.0.0"
-jdiff = ">=1.0.1,<2.0.0"
-ntc-templates = ">=7.9.0,<9.0.0"
->>>>>>> 0dc206ff
 # Netutils pin is needed for https://github.com/networktocode/netutils/pull/553
 netutils = "^1.9.1"
 ttp = "^0.9.0"
@@ -134,11 +119,7 @@
 
 [tool.pylint-nautobot]
 supported_nautobot_versions = [
-<<<<<<< HEAD
-    "3.0.0"
-=======
-    "2"
->>>>>>> 0dc206ff
+    "3"
 ]
 
 [tool.ruff]
