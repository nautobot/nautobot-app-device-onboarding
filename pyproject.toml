--- conflicted
+++ resolved
@@ -34,12 +34,6 @@
 pydocstyle = "*"
 pylint = "*"
 pylint-django = "*"
-<<<<<<< HEAD
-yamllint = "*"
-Markdown = "*"
-setuptools = "*"
-toml = "*"
-=======
 pydocstyle = "*"
 django-debug-toolbar = "*"
 # Rendering docs to HTML
@@ -51,7 +45,6 @@
 # Automatic documentation from sources, for MkDocs
 mkdocstrings = "0.19"
 mkdocstrings-python = "0.7.1"
->>>>>>> 7cc98bea
 
 [tool.black]
 line-length = 120
