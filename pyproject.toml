--- conflicted
+++ resolved
@@ -1,10 +1,6 @@
 [tool.poetry]
 name = "nautobot-device-onboarding"
-<<<<<<< HEAD
-version = "4.3.3a0"
-=======
 version = "5.0.0a0"
->>>>>>> 45aab3c9
 description = "A app for Nautobot to easily onboard new devices."
 authors = ["Network to Code, LLC <info@networktocode.com>"]
 license = "Apache-2.0"
@@ -19,6 +15,7 @@
     "Programming Language :: Python :: 3.10",
     "Programming Language :: Python :: 3.11",
     "Programming Language :: Python :: 3.12",
+    "Programming Language :: Python :: 3.13",
 ]
 packages = [
     { include = "nautobot_device_onboarding" },
@@ -29,7 +26,7 @@
 ]
 
 [tool.poetry.dependencies]
-python = ">=3.10,<3.13"  # TODO: Update to <3.14 when Nautobot SSOT has been updated to support 3.13
+python = ">=3.10,<3.14"
 napalm = ">=2.5.0, <5"
 zipp = "^3.4.0"
 nautobot = {git = "https://github.com/nautobot/nautobot.git", rev = "next"}
@@ -127,7 +124,7 @@
 
 [tool.ruff]
 line-length = 120
-target-version = "py39"
+target-version = "py310"
 
 [tool.ruff.lint]
 select = [
