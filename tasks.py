--- conflicted
+++ resolved
@@ -247,6 +247,21 @@
     run_command(context, command)
 
 
+# ------------------------------------------------------------------------------
+# DOCS
+# ------------------------------------------------------------------------------
+@task
+def docs(context):
+    """Build and serve docs locally for development."""
+    command = "mkdocs serve -v"
+
+    if is_truthy(context.nautobot_device_onboarding.local):
+        print("Serving Documentation...")
+        run_command(context, command)
+    else:
+        print("Only used when developing locally (i.e. context.nautobot_device_onboarding.local=True)!")
+
+
 @task
 def migrate(context):
     """Perform migrate operation in Django."""
@@ -275,26 +290,7 @@
 
 
 # ------------------------------------------------------------------------------
-<<<<<<< HEAD
 # TESTS
-=======
-# DOCS
-# ------------------------------------------------------------------------------
-@task
-def docs(context):
-    """Build and serve docs locally for development."""
-    command = "mkdocs serve -v"
-
-    if is_truthy(context.nautobot_device_onboarding.local):
-        print("Serving Documentation...")
-        run_command(context, command)
-    else:
-        print("Only used when developing locally (i.e. context.nautobot_device_onboarding.local=True)!")
-
-
-# ------------------------------------------------------------------------------
-# TESTS / LINTING
->>>>>>> 7cc98bea
 # ------------------------------------------------------------------------------
 @task(
     help={
